--- conflicted
+++ resolved
@@ -65,9 +65,9 @@
             yarn install
           fi
 
-          if git diff --name-only --diff-filter=U | grep packages/yarnpkg-parsers/sources/grammars/*.js; then
-            git checkout --theirs packages/yarnpkg-parsers/sources/grammars/*.js
-            yarn grammar:all
+          if git diff --name-only --diff-filter=U | grep packages/yarnpkg-parsers/sources/grammars/shell.js; then
+            git checkout --theirs packages/yarnpkg-parsers/sources/grammars/shell.js
+            yarn grammar:shell
           fi
         fi
 
@@ -105,11 +105,7 @@
       - name: Apply the changeset
         env:
           GH_BOT_TOKEN: ${{secrets.YARNBOT_TOKEN}}
-<<<<<<< HEAD
-          GH_REPO_NAME: ${{github.event.pull_request.head.repo.full_name}}
-=======
           GH_REPO_NAME: ${{github.event.repository.full_name}}
->>>>>>> 4583ab6a
           GH_HEAD_REF: ${{github.event.pull_request.head.ref}}
         run: |
           git config user.name "Yarn Bot"
