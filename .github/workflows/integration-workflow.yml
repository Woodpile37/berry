on:
  push:
    branches:
    - master
<<<<<<< HEAD
    - 'cherry-pick/**'
=======
    - cherry-pick/*
>>>>>>> 599437dd
  pull_request:

concurrency:
  # group by workflow and ref; the last slightly strange component ensures that for pull
  # requests, we limit to 1 concurrent job, but for the master branch we don't
  group: ${{github.workflow}}-${{github.ref}}-${{github.ref != 'refs/heads/master' || github.run_number}}
  # Cancel intermediate builds, but only if it is a pull request build.
  cancel-in-progress: ${{startsWith(github.ref, 'refs/pull/')}}

name: 'Integration'
jobs:
  chore:
    name: 'Testing chores'
    runs-on: ubuntu-latest

    steps:
    - uses: actions/checkout@v3
    - run: |
        git fetch --no-tags --unshallow origin HEAD master

    - uses: actions/setup-node@v3
      with:
        node-version: 18.x

    - name: 'Check that the Yarn files don''t change on new installs (fix w/ "yarn install")'
      run: |
        node ./scripts/run-yarn.js --immutable --immutable-cache
      shell: bash

    - name: 'Check that the cache files are consistent with their remote sources'
      run: |
        if [[ $(git diff --name-only "$(git merge-base origin/"$TARGET_BRANCH" HEAD)" HEAD -- '.yarn/cache' 'packages/yarnpkg-libzip' | wc -l) -gt 0 ]]; then
          node ./scripts/run-yarn.js --immutable --immutable-cache --check-cache
        fi
      shell: bash
      if: |
        (success() || failure()) && github.event.pull_request != ''
      env:
        TARGET_BRANCH: ${{github.event.pull_request.base.ref}}

    - name: 'Check that the patch files are consistent with fresh builds'
      run: |
        if [[ $(git diff --name-only "$(git merge-base origin/"$TARGET_BRANCH" HEAD)" HEAD -- packages/plugin-compat/sources/patches | wc -l) -gt 0 ]]; then
          for generator in packages/plugin-compat/extra/*/gen-*-patch.sh; do
            bash $generator;
          done
          for generator in packages/plugin-compat/extra/*/gen-*-patch.js; do
            yarn node $generator;
          done
<<<<<<< HEAD
          [[ $(git diff --name-only packages/plugin-compat/sources/patches "packages/plugin-compat/extra/typescript/patch*" | tee /dev/stderr | wc -l) -eq 0 ]]
        fi
      shell: bash
      if: |
        (success() || failure()) && github.event.pull_request != ''
      env:
        TARGET_BRANCH: ${{github.event.pull_request.base.ref}}

    - name: 'Check that libzip artifacts are consistent with a fresh build (fix w/ "git merge master && bash packages/yarnpkg-libzip/artifacts/build.sh")'
      run: |
        if [[ $(git diff --name-only "$(git merge-base origin/"$TARGET_BRANCH" HEAD)" HEAD -- 'packages/yarnpkg-libzip/artifacts' 'packages/yarnpkg-libzip/sources/*.js' | wc -l) -gt 0 ]]; then
          bash packages/yarnpkg-libzip/artifacts/build.sh
          [[ $(git diff --name-only 'packages/yarnpkg-libzip/artifacts' 'packages/yarnpkg-libzip/sources/*.js' | wc -l) -eq 0 ]]
=======
          [[ $(git diff --name-only packages/plugin-compat/sources/patches | tee /dev/stderr | wc -l) -eq 0 ]]
>>>>>>> 599437dd
        fi
      shell: bash
      if: |
        (success() || failure()) && github.event.pull_request != ''
      env:
        TARGET_BRANCH: ${{github.event.pull_request.base.ref}}

    - name: 'Check that the PnP hooks are consistent with a fresh build (fix w/ "git merge master && yarn update:pnp:hook")'
      run: |
        if [[ $(git diff --name-only "$(git merge-base origin/"$TARGET_BRANCH" HEAD)" HEAD -- 'packages/yarnpkg-{fslib,libzip,pnp}/sources/**/*' | wc -l) -gt 0 ]]; then
          node ./scripts/run-yarn.js build:pnp:hook
          [[ $(git diff --name-only packages/yarnpkg-pnp/sources/{hook.js,esm-loader/built-loader.js} | wc -l) -eq 0 ]]
        fi
      shell: bash
      if: |
        (success() || failure()) && github.event.pull_request != ''
      env:
        TARGET_BRANCH: ${{github.event.pull_request.base.ref}}

    - name: 'Check that the Zip worker is consistent with a fresh build (fix w/ "git merge master && yarn update:zip:worker")'
      run: |
        if [[ $(git diff --name-only "$(git merge-base origin/"$TARGET_BRANCH" HEAD)" HEAD -- 'packages/yarnpkg-{fslib,libzip,core}/sources/**/*' | wc -l) -gt 0 ]]; then
          node ./scripts/run-yarn.js build:zip:worker
          [[ $(git diff --name-only packages/yarnpkg-core/sources/worker-zip/index.js | wc -l) -eq 0 ]]
        fi
      shell: bash
      if: |
        (success() || failure()) && github.event.pull_request != ''
      env:
        TARGET_BRANCH: ${{github.event.pull_request.base.ref}}

    - name: 'Check that the pluginCommands file is consistent with a fresh build (fix w/ "yarn build:plugin-commands")'
      run: |
        if [[ $(git diff --name-only "$(git merge-base origin/"$TARGET_BRANCH" HEAD)" HEAD -- packages/yarnpkg-cli/sources/pluginCommands.ts 'packages/*/sources/commands/**/*' | wc -l) -gt 0 ]]; then
          node ./scripts/run-yarn.js build:plugin-commands
          [[ $(git diff --name-only packages/yarnpkg-cli/sources/pluginCommands.ts | tee /dev/stderr | wc -l) -eq 0 ]]
        fi
      shell: bash
      if: |
        (success() || failure()) && github.event.pull_request != ''
      env:
        TARGET_BRANCH: ${{github.event.pull_request.base.ref}}

    - name: 'Check that the grammars are consistent with fresh builds (fix w/ "yarn grammar:all")'
      run: |
        if [[ $(git diff --name-only "$(git merge-base origin/"$TARGET_BRANCH" HEAD)" HEAD -- 'packages/yarnpkg-parsers/sources/grammars/*.{pegjs,js}' | wc -l) -gt 0 ]]; then
          node ./scripts/run-yarn.js grammar:all
          [[ $(git diff --name-only packages/yarnpkg-parsers/sources/grammars/*.js | tee /dev/stderr | wc -l) -eq 0 ]]
        fi
      shell: bash
      if: |
        (success() || failure()) && github.event.pull_request != ''
      env:
        TARGET_BRANCH: ${{github.event.pull_request.base.ref}}

    - name: 'Check that the PR describes which packages should be bumped (fix w/ "yarn version check -i")'
      run: |
        node ./scripts/run-yarn.js version check
      shell: bash
      if: |
        (success() || failure()) && github.event.pull_request != ''

    - name: 'Check for linting errors (fix w/ "yarn test:lint --fix")'
      run: |
        node ./scripts/run-yarn.js test:lint
      shell: bash
      if: |
        success() || failure()

    - name: 'Check for unmet constraints (fix w/ "yarn constraints --fix")'
      run: |
        node ./scripts/run-yarn.js constraints
      shell: bash
      if: |
        success() || failure()

    - name: 'Check for type errors'
      run: |
        node ./scripts/run-yarn.js typecheck:all
      shell: bash
      if: |
        success() || failure()

    - name: 'Check for duplicate dependencies (fix w/ "yarn dedupe")'
      run: |
        node ./scripts/run-yarn.js dedupe --check
      shell: bash
      if: |
        success() || failure()

  build:
    name: 'Build artifacts'
    runs-on: ubuntu-latest

    steps:
    - uses: actions/checkout@v3

    - uses: actions/setup-node@v3
      with:
        node-version: 18.x

    - name: 'Build bundle & plugins'
      run: |
        node --version
        node ./scripts/run-yarn.js build:pnp:hook
        node ./scripts/run-yarn.js build:cli
        mv ./packages/yarnpkg-cli/bundles/yarn.js ./packages/yarnpkg-cli/bundles/yarn-min.js
        node ./scripts/run-yarn.js build:cli --no-minify
      shell: bash

    - uses: actions/upload-artifact@v3
      with:
        name: yarn-artifacts
        path: |
          ./packages/*/bundles
          ./packages/yarnpkg-pnp/sources/hook.js

    - name: 'Build vscode-zipfs'
      run: |
        node ./scripts/run-yarn.js package:vscode-zipfs
      if: |
        success() || failure()

    - uses: actions/upload-artifact@v3
      with:
        name: vscode-zipfs
        path: ./packages/vscode-zipfs/vscode-zipfs-*.vsix

  acceptance:
    strategy:
      fail-fast: false
      matrix:
        # We run the ubuntu tests on multiple Node versions with 2 shards since they're the fastest.
        node: [14, 16, 18, 19]
        platform: [ubuntu-latest]
        shard: ['1/2', '2/2']
        variant: ['']
        # We run the rest of the tests on the minimum Node version we support with 3 shards.
        include:
          # Windows tests
          - {node: 14, platform: windows-latest, shard: 1/3}
          - {node: 14, platform: windows-latest, shard: 2/3}
          - {node: 14, platform: windows-latest, shard: 3/3}
          # macOS tests
          - {node: 14, platform: macos-latest, shard: 1/3}
          - {node: 14, platform: macos-latest, shard: 2/3}
          - {node: 14, platform: macos-latest, shard: 3/3}
          # zip-node tests
          - {node: 19, platform: ubuntu-latest, shard: 1/2, variant: zip-node, suffix: ' (native zip)'}
          - {node: 19, platform: ubuntu-latest, shard: 2/2, variant: zip-node, suffix: ' (native zip)'}

    name: '${{matrix.platform}} w/ Node.js ${{matrix.node}}.x${{matrix.suffix}} (${{matrix.shard}})'
    runs-on: ${{matrix.platform}}
    needs: build

    steps:
    - uses: actions/checkout@v3

    - name: 'Use Node.js ${{matrix.node}}.x'
      uses: actions/setup-node@v3
      with:
        node-version: ${{matrix.node}}.x

    - if: matrix.variant == 'zip-node'
      run: |
        echo "${PWD}/scripts/node" >> $GITHUB_PATH
        echo "YARN_EXPERIMENT_NATIVE_ZIPFS=1" >> $GITHUB_ENV

    - uses: actions/download-artifact@v3
      with:
        name: yarn-artifacts
        path: packages

    - name: 'Run the integration tests'
      run: |
        node ./scripts/run-yarn.js test:integration --maxWorkers=100% --shard=${{matrix.shard}}
      shell: bash

    - name: 'Run the unit tests'
      run: |
        node ./scripts/run-yarn.js test:unit --maxWorkers=100% --shard=${{matrix.shard}}
      shell: bash
      if: |
        success() || failure()

  big-endian:
    strategy:
      fail-fast: false
      matrix:
        shard: ['1/4', '2/4', '3/4', '4/4']

    name: 'Big-endian debian w/ Node.js latest (${{matrix.shard}})'
    runs-on: ubuntu-latest
    if: |
      github.ref == 'refs/heads/master'
    needs: build

    steps:
    - uses: actions/checkout@v3

    - uses: actions/download-artifact@v3
      with:
        name: yarn-artifacts
        path: packages

    # https://github.com/multiarch/qemu-user-static
    - name: 'Enable execution of multi-arch containers'
      run: |
        docker run --rm --privileged multiarch/qemu-user-static --reset --persistent yes
      shell: bash

    # Apparently @babel/register is insanely slow inside the big-endian
    # docker container, so we don't want to run yarn from sources at all.

    - name: 'Run the integration tests'
      run: |
        docker run --rm --volume "$PWD:/berry" --env GITHUB_ACTIONS --env YARN_IGNORE_PATH=1 --workdir /berry s390x/node /bin/bash -c 'node ./packages/yarnpkg-cli/bundles/yarn.js test:integration --maxWorkers=100% --shard=${{matrix.shard}}'
      shell: bash

    - name: 'Run the unit tests'
      run: |
        docker run --rm --volume "$PWD:/berry" --env GITHUB_ACTIONS --env YARN_IGNORE_PATH=1 --workdir /berry s390x/node /bin/bash -c 'node ./packages/yarnpkg-cli/bundles/yarn.js test:unit --maxWorkers=100% --shard=${{matrix.shard}}'
      shell: bash
      if: |
        success() || failure()<|MERGE_RESOLUTION|>--- conflicted
+++ resolved
@@ -2,19 +2,8 @@
   push:
     branches:
     - master
-<<<<<<< HEAD
-    - 'cherry-pick/**'
-=======
     - cherry-pick/*
->>>>>>> 599437dd
   pull_request:
-
-concurrency:
-  # group by workflow and ref; the last slightly strange component ensures that for pull
-  # requests, we limit to 1 concurrent job, but for the master branch we don't
-  group: ${{github.workflow}}-${{github.ref}}-${{github.ref != 'refs/heads/master' || github.run_number}}
-  # Cancel intermediate builds, but only if it is a pull request build.
-  cancel-in-progress: ${{startsWith(github.ref, 'refs/pull/')}}
 
 name: 'Integration'
 jobs:
@@ -23,27 +12,30 @@
     runs-on: ubuntu-latest
 
     steps:
-    - uses: actions/checkout@v3
+    - uses: actions/checkout@master
     - run: |
         git fetch --no-tags --unshallow origin HEAD master
 
-    - uses: actions/setup-node@v3
+    - name: 'Use Node.js 12.x'
+      uses: actions/setup-node@master
       with:
-        node-version: 18.x
+        node-version: 12.x
 
     - name: 'Check that the Yarn files don''t change on new installs (fix w/ "yarn install")'
       run: |
         node ./scripts/run-yarn.js --immutable --immutable-cache
       shell: bash
+      env:
+        YARN_ENABLE_NETWORK: 0
 
     - name: 'Check that the cache files are consistent with their remote sources'
       run: |
-        if [[ $(git diff --name-only "$(git merge-base origin/"$TARGET_BRANCH" HEAD)" HEAD -- '.yarn/cache' 'packages/yarnpkg-libzip' | wc -l) -gt 0 ]]; then
+        if [[ $(git diff --name-only "$(git merge-base origin/"$TARGET_BRANCH" HEAD)" HEAD -- .yarn/cache | wc -l) -gt 0 ]]; then
           node ./scripts/run-yarn.js --immutable --immutable-cache --check-cache
         fi
       shell: bash
       if: |
-        (success() || failure()) && github.event.pull_request != ''
+        github.event.pull_request != ''
       env:
         TARGET_BRANCH: ${{github.event.pull_request.base.ref}}
 
@@ -56,51 +48,23 @@
           for generator in packages/plugin-compat/extra/*/gen-*-patch.js; do
             yarn node $generator;
           done
-<<<<<<< HEAD
-          [[ $(git diff --name-only packages/plugin-compat/sources/patches "packages/plugin-compat/extra/typescript/patch*" | tee /dev/stderr | wc -l) -eq 0 ]]
+          [[ $(git diff --name-only packages/plugin-compat/sources/patches | tee /dev/stderr | wc -l) -eq 0 ]]
         fi
       shell: bash
       if: |
-        (success() || failure()) && github.event.pull_request != ''
+        github.event.pull_request != ''
       env:
         TARGET_BRANCH: ${{github.event.pull_request.base.ref}}
 
-    - name: 'Check that libzip artifacts are consistent with a fresh build (fix w/ "git merge master && bash packages/yarnpkg-libzip/artifacts/build.sh")'
+    - name: 'Check that the PnP hook is consistent with a fresh build (fix w/ "git merge master && yarn build:pnp:hook")'
       run: |
-        if [[ $(git diff --name-only "$(git merge-base origin/"$TARGET_BRANCH" HEAD)" HEAD -- 'packages/yarnpkg-libzip/artifacts' 'packages/yarnpkg-libzip/sources/*.js' | wc -l) -gt 0 ]]; then
-          bash packages/yarnpkg-libzip/artifacts/build.sh
-          [[ $(git diff --name-only 'packages/yarnpkg-libzip/artifacts' 'packages/yarnpkg-libzip/sources/*.js' | wc -l) -eq 0 ]]
-=======
-          [[ $(git diff --name-only packages/plugin-compat/sources/patches | tee /dev/stderr | wc -l) -eq 0 ]]
->>>>>>> 599437dd
+        if [[ $(git diff --name-only "$(git merge-base origin/"$TARGET_BRANCH" HEAD)" HEAD -- packages/yarnpkg-pnp/sources/hook.js | wc -l) -gt 0 ]]; then
+          node ./scripts/run-yarn.js build:pnp:hook
+          [[ $(git diff --name-only packages/yarnpkg-pnp/sources/hook.js | wc -l) -eq 0 ]]
         fi
       shell: bash
       if: |
-        (success() || failure()) && github.event.pull_request != ''
-      env:
-        TARGET_BRANCH: ${{github.event.pull_request.base.ref}}
-
-    - name: 'Check that the PnP hooks are consistent with a fresh build (fix w/ "git merge master && yarn update:pnp:hook")'
-      run: |
-        if [[ $(git diff --name-only "$(git merge-base origin/"$TARGET_BRANCH" HEAD)" HEAD -- 'packages/yarnpkg-{fslib,libzip,pnp}/sources/**/*' | wc -l) -gt 0 ]]; then
-          node ./scripts/run-yarn.js build:pnp:hook
-          [[ $(git diff --name-only packages/yarnpkg-pnp/sources/{hook.js,esm-loader/built-loader.js} | wc -l) -eq 0 ]]
-        fi
-      shell: bash
-      if: |
-        (success() || failure()) && github.event.pull_request != ''
-      env:
-        TARGET_BRANCH: ${{github.event.pull_request.base.ref}}
-
-    - name: 'Check that the Zip worker is consistent with a fresh build (fix w/ "git merge master && yarn update:zip:worker")'
-      run: |
-        if [[ $(git diff --name-only "$(git merge-base origin/"$TARGET_BRANCH" HEAD)" HEAD -- 'packages/yarnpkg-{fslib,libzip,core}/sources/**/*' | wc -l) -gt 0 ]]; then
-          node ./scripts/run-yarn.js build:zip:worker
-          [[ $(git diff --name-only packages/yarnpkg-core/sources/worker-zip/index.js | wc -l) -eq 0 ]]
-        fi
-      shell: bash
-      if: |
-        (success() || failure()) && github.event.pull_request != ''
+        github.event.pull_request != ''
       env:
         TARGET_BRANCH: ${{github.event.pull_request.base.ref}}
 
@@ -112,19 +76,7 @@
         fi
       shell: bash
       if: |
-        (success() || failure()) && github.event.pull_request != ''
-      env:
-        TARGET_BRANCH: ${{github.event.pull_request.base.ref}}
-
-    - name: 'Check that the grammars are consistent with fresh builds (fix w/ "yarn grammar:all")'
-      run: |
-        if [[ $(git diff --name-only "$(git merge-base origin/"$TARGET_BRANCH" HEAD)" HEAD -- 'packages/yarnpkg-parsers/sources/grammars/*.{pegjs,js}' | wc -l) -gt 0 ]]; then
-          node ./scripts/run-yarn.js grammar:all
-          [[ $(git diff --name-only packages/yarnpkg-parsers/sources/grammars/*.js | tee /dev/stderr | wc -l) -eq 0 ]]
-        fi
-      shell: bash
-      if: |
-        (success() || failure()) && github.event.pull_request != ''
+        github.event.pull_request != ''
       env:
         TARGET_BRANCH: ${{github.event.pull_request.base.ref}}
 
@@ -133,168 +85,69 @@
         node ./scripts/run-yarn.js version check
       shell: bash
       if: |
-        (success() || failure()) && github.event.pull_request != ''
+        github.event.pull_request != ''
 
     - name: 'Check for linting errors (fix w/ "yarn test:lint --fix")'
       run: |
         node ./scripts/run-yarn.js test:lint
       shell: bash
-      if: |
-        success() || failure()
 
     - name: 'Check for unmet constraints (fix w/ "yarn constraints --fix")'
       run: |
         node ./scripts/run-yarn.js constraints
       shell: bash
-      if: |
-        success() || failure()
 
     - name: 'Check for type errors'
       run: |
         node ./scripts/run-yarn.js typecheck:all
       shell: bash
-      if: |
-        success() || failure()
-
-    - name: 'Check for duplicate dependencies (fix w/ "yarn dedupe")'
-      run: |
-        node ./scripts/run-yarn.js dedupe --check
-      shell: bash
-      if: |
-        success() || failure()
-
-  build:
-    name: 'Build artifacts'
-    runs-on: ubuntu-latest
-
-    steps:
-    - uses: actions/checkout@v3
-
-    - uses: actions/setup-node@v3
-      with:
-        node-version: 18.x
-
-    - name: 'Build bundle & plugins'
-      run: |
-        node --version
-        node ./scripts/run-yarn.js build:pnp:hook
-        node ./scripts/run-yarn.js build:cli
-        mv ./packages/yarnpkg-cli/bundles/yarn.js ./packages/yarnpkg-cli/bundles/yarn-min.js
-        node ./scripts/run-yarn.js build:cli --no-minify
-      shell: bash
-
-    - uses: actions/upload-artifact@v3
-      with:
-        name: yarn-artifacts
-        path: |
-          ./packages/*/bundles
-          ./packages/yarnpkg-pnp/sources/hook.js
-
-    - name: 'Build vscode-zipfs'
-      run: |
-        node ./scripts/run-yarn.js package:vscode-zipfs
-      if: |
-        success() || failure()
-
-    - uses: actions/upload-artifact@v3
-      with:
-        name: vscode-zipfs
-        path: ./packages/vscode-zipfs/vscode-zipfs-*.vsix
 
   acceptance:
     strategy:
       fail-fast: false
       matrix:
-        # We run the ubuntu tests on multiple Node versions with 2 shards since they're the fastest.
-        node: [14, 16, 18, 19]
-        platform: [ubuntu-latest]
-        shard: ['1/2', '2/2']
-        variant: ['']
-        # We run the rest of the tests on the minimum Node version we support with 3 shards.
-        include:
-          # Windows tests
-          - {node: 14, platform: windows-latest, shard: 1/3}
-          - {node: 14, platform: windows-latest, shard: 2/3}
-          - {node: 14, platform: windows-latest, shard: 3/3}
-          # macOS tests
-          - {node: 14, platform: macos-latest, shard: 1/3}
-          - {node: 14, platform: macos-latest, shard: 2/3}
-          - {node: 14, platform: macos-latest, shard: 3/3}
-          # zip-node tests
-          - {node: 19, platform: ubuntu-latest, shard: 1/2, variant: zip-node, suffix: ' (native zip)'}
-          - {node: 19, platform: ubuntu-latest, shard: 2/2, variant: zip-node, suffix: ' (native zip)'}
+        node:
+        - 10
+        - 12
+        - 14
+        platform:
+        - ubuntu-latest
+        - windows-latest
+        - macos-latest
 
-    name: '${{matrix.platform}} w/ Node.js ${{matrix.node}}.x${{matrix.suffix}} (${{matrix.shard}})'
+    name: '${{matrix.platform}} w/ Node.js ${{matrix.node}}.x'
     runs-on: ${{matrix.platform}}
-    needs: build
 
     steps:
-    - uses: actions/checkout@v3
+    - uses: actions/checkout@master
 
     - name: 'Use Node.js ${{matrix.node}}.x'
-      uses: actions/setup-node@v3
+      uses: actions/setup-node@master
       with:
         node-version: ${{matrix.node}}.x
 
-    - if: matrix.variant == 'zip-node'
+    - name: 'Build the standard bundle & plugins'
       run: |
-        echo "${PWD}/scripts/node" >> $GITHUB_PATH
-        echo "YARN_EXPERIMENT_NATIVE_ZIPFS=1" >> $GITHUB_ENV
-
-    - uses: actions/download-artifact@v3
-      with:
-        name: yarn-artifacts
-        path: packages
+        export BUILD_MONITORING_ENABLED=1
+        node --version
+        node ./scripts/run-yarn.js build:cli --no-minify
+        node ./scripts/run-yarn.js build:plugin-constraints
+        node ./scripts/run-yarn.js build:plugin-exec
+        node ./scripts/run-yarn.js build:plugin-interactive-tools
+        node ./scripts/run-yarn.js build:plugin-stage
+        node ./scripts/run-yarn.js build:plugin-typescript
+        node ./scripts/run-yarn.js build:plugin-version
+        node ./scripts/run-yarn.js build:plugin-workspace-tools
+      shell: bash
+      env:
+        DD_API_KEY: ${{ secrets.DD_API_KEY }}
 
     - name: 'Run the integration tests'
       run: |
-        node ./scripts/run-yarn.js test:integration --maxWorkers=100% --shard=${{matrix.shard}}
+        node ./scripts/run-yarn.js test:integration --runInBand
       shell: bash
 
     - name: 'Run the unit tests'
       run: |
-        node ./scripts/run-yarn.js test:unit --maxWorkers=100% --shard=${{matrix.shard}}
-      shell: bash
-      if: |
-        success() || failure()
-
-  big-endian:
-    strategy:
-      fail-fast: false
-      matrix:
-        shard: ['1/4', '2/4', '3/4', '4/4']
-
-    name: 'Big-endian debian w/ Node.js latest (${{matrix.shard}})'
-    runs-on: ubuntu-latest
-    if: |
-      github.ref == 'refs/heads/master'
-    needs: build
-
-    steps:
-    - uses: actions/checkout@v3
-
-    - uses: actions/download-artifact@v3
-      with:
-        name: yarn-artifacts
-        path: packages
-
-    # https://github.com/multiarch/qemu-user-static
-    - name: 'Enable execution of multi-arch containers'
-      run: |
-        docker run --rm --privileged multiarch/qemu-user-static --reset --persistent yes
-      shell: bash
-
-    # Apparently @babel/register is insanely slow inside the big-endian
-    # docker container, so we don't want to run yarn from sources at all.
-
-    - name: 'Run the integration tests'
-      run: |
-        docker run --rm --volume "$PWD:/berry" --env GITHUB_ACTIONS --env YARN_IGNORE_PATH=1 --workdir /berry s390x/node /bin/bash -c 'node ./packages/yarnpkg-cli/bundles/yarn.js test:integration --maxWorkers=100% --shard=${{matrix.shard}}'
-      shell: bash
-
-    - name: 'Run the unit tests'
-      run: |
-        docker run --rm --volume "$PWD:/berry" --env GITHUB_ACTIONS --env YARN_IGNORE_PATH=1 --workdir /berry s390x/node /bin/bash -c 'node ./packages/yarnpkg-cli/bundles/yarn.js test:unit --maxWorkers=100% --shard=${{matrix.shard}}'
-      shell: bash
-      if: |
-        success() || failure()+        node ./scripts/run-yarn.js test:unit
+      shell: bash