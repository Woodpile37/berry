--- conflicted
+++ resolved
@@ -4,7 +4,6 @@
     - master
     - 'cherry-pick/**'
   pull_request:
-  merge_group:
 
 concurrency:
   # group by workflow and ref; the last slightly strange component ensures that for pull
@@ -32,12 +31,10 @@
       run: |
         node ./scripts/run-yarn.js --immutable --immutable-cache
       shell: bash
-      env:
-        YARN_ENABLE_NETWORK: 0
 
     - name: 'Check that the cache files are consistent with their remote sources'
       run: |
-        if [[ $(git diff --name-only "$(git merge-base origin/"$TARGET_BRANCH" HEAD)" HEAD -- .yarn/cache | wc -l) -gt 0 ]]; then
+        if [[ $(git diff --name-only "$(git merge-base origin/"$TARGET_BRANCH" HEAD)" HEAD -- '.yarn/cache' 'packages/yarnpkg-libzip' | wc -l) -gt 0 ]]; then
           node ./scripts/run-yarn.js --immutable --immutable-cache --check-cache
         fi
       shell: bash
@@ -63,6 +60,18 @@
       env:
         TARGET_BRANCH: ${{github.event.pull_request.base.ref}}
 
+    - name: 'Check that libzip artifacts are consistent with a fresh build (fix w/ "git merge master && bash packages/yarnpkg-libzip/artifacts/build.sh")'
+      run: |
+        if [[ $(git diff --name-only "$(git merge-base origin/"$TARGET_BRANCH" HEAD)" HEAD -- 'packages/yarnpkg-libzip/artifacts' 'packages/yarnpkg-libzip/sources/*.js' | wc -l) -gt 0 ]]; then
+          bash packages/yarnpkg-libzip/artifacts/build.sh
+          [[ $(git diff --name-only 'packages/yarnpkg-libzip/artifacts' 'packages/yarnpkg-libzip/sources/*.js' | wc -l) -eq 0 ]]
+        fi
+      shell: bash
+      if: |
+        (success() || failure()) && github.event.pull_request != ''
+      env:
+        TARGET_BRANCH: ${{github.event.pull_request.base.ref}}
+
     - name: 'Check that the PnP hooks are consistent with a fresh build (fix w/ "git merge master && yarn update:pnp:hook")'
       run: |
         if [[ $(git diff --name-only "$(git merge-base origin/"$TARGET_BRANCH" HEAD)" HEAD -- 'packages/yarnpkg-{fslib,libzip,pnp}/sources/**/*' | wc -l) -gt 0 ]]; then
@@ -101,9 +110,9 @@
 
     - name: 'Check that the grammars are consistent with fresh builds (fix w/ "yarn grammar:all")'
       run: |
-        if [[ $(git diff --name-only "$(git merge-base origin/"$TARGET_BRANCH" HEAD)" HEAD -- 'packages/yarnpkg-parsers/{artifacts,sources/grammars}/**/*' | wc -l) -gt 0 ]]; then
+        if [[ $(git diff --name-only "$(git merge-base origin/"$TARGET_BRANCH" HEAD)" HEAD -- 'packages/yarnpkg-parsers/sources/grammars/*.{pegjs,js}' | wc -l) -gt 0 ]]; then
           node ./scripts/run-yarn.js grammar:all
-          [[ $(git diff --name-only packages/yarnpkg-parsers/sources/grammars/* | tee /dev/stderr | wc -l) -eq 0 ]]
+          [[ $(git diff --name-only packages/yarnpkg-parsers/sources/grammars/*.js | tee /dev/stderr | wc -l) -eq 0 ]]
         fi
       shell: bash
       if: |
@@ -118,16 +127,9 @@
       if: |
         (success() || failure()) && github.event.pull_request != ''
 
-    - name: 'Check for linting errors (fix w/ "yarn test:lint:fix")'
+    - name: 'Check for linting errors (fix w/ "yarn test:lint --fix")'
       run: |
         node ./scripts/run-yarn.js test:lint
-      shell: bash
-      if: |
-        success() || failure()
-
-    - name: 'Check for formatting errors (fix w/ "yarn test:format:fix")'
-      run: |
-        node ./scripts/run-yarn.js test:format
       shell: bash
       if: |
         success() || failure()
@@ -168,18 +170,9 @@
       run: |
         node --version
         node ./scripts/run-yarn.js build:pnp:hook
-        node ./scripts/run-yarn.js build:zip:worker
         node ./scripts/run-yarn.js build:cli
         mv ./packages/yarnpkg-cli/bundles/yarn.js ./packages/yarnpkg-cli/bundles/yarn-min.js
         node ./scripts/run-yarn.js build:cli --no-minify
-        node ./scripts/run-yarn.js build:plugin-cmake
-        node ./scripts/run-yarn.js build:plugin-constraints
-        node ./scripts/run-yarn.js build:plugin-exec
-        node ./scripts/run-yarn.js build:plugin-interactive-tools
-        node ./scripts/run-yarn.js build:plugin-stage
-        node ./scripts/run-yarn.js build:plugin-typescript
-        node ./scripts/run-yarn.js build:plugin-version
-        node ./scripts/run-yarn.js build:plugin-workspace-tools
       shell: bash
 
     - uses: actions/upload-artifact@v3
@@ -188,7 +181,6 @@
         path: |
           ./packages/*/bundles
           ./packages/yarnpkg-pnp/sources/hook.js
-          ./packages/yarnpkg-core/sources/worker-zip/index.js
 
     - name: 'Build vscode-zipfs'
       run: |
@@ -206,29 +198,23 @@
       fail-fast: false
       matrix:
         # We run the ubuntu tests on multiple Node versions with 2 shards since they're the fastest.
-        node: [12, 14, 16, 18]
+        node: [14, 16, 18, 19]
         platform: [ubuntu-latest]
         shard: ['1/2', '2/2']
         variant: ['']
         # We run the rest of the tests on the minimum Node version we support with 3 shards.
         include:
           # Windows tests
-          - {node: 12, platform: windows-latest, shard: 1/3}
-          - {node: 12, platform: windows-latest, shard: 2/3}
-          - {node: 12, platform: windows-latest, shard: 3/3}
+          - {node: 14, platform: windows-latest, shard: 1/3}
+          - {node: 14, platform: windows-latest, shard: 2/3}
+          - {node: 14, platform: windows-latest, shard: 3/3}
           # macOS tests
-<<<<<<< HEAD
-          - {node: 12, platform: macos-latest, shard: 1/3}
-          - {node: 12, platform: macos-latest, shard: 2/3}
-          - {node: 12, platform: macos-latest, shard: 3/3}
-=======
           - {node: 14, platform: macos-latest, shard: 1/3}
           - {node: 14, platform: macos-latest, shard: 2/3}
           - {node: 14, platform: macos-latest, shard: 3/3}
           # zip-node tests
           - {node: 19, platform: ubuntu-latest, shard: 1/2, variant: zip-node, suffix: ' (native zip)'}
           - {node: 19, platform: ubuntu-latest, shard: 2/2, variant: zip-node, suffix: ' (native zip)'}
->>>>>>> de28f2d4
 
     name: '${{matrix.platform}} w/ Node.js ${{matrix.node}}.x${{matrix.suffix}} (${{matrix.shard}})'
     runs-on: ${{matrix.platform}}
@@ -259,7 +245,48 @@
 
     - name: 'Run the unit tests'
       run: |
-        node ./scripts/run-yarn.js test:unit --maxWorkers=100%
+        node ./scripts/run-yarn.js test:unit --maxWorkers=100% --shard=${{matrix.shard}}
+      shell: bash
+      if: |
+        success() || failure()
+
+  big-endian:
+    strategy:
+      fail-fast: false
+      matrix:
+        shard: ['1/4', '2/4', '3/4', '4/4']
+
+    name: 'Big-endian debian w/ Node.js latest (${{matrix.shard}})'
+    runs-on: ubuntu-latest
+    if: |
+      github.ref == 'refs/heads/master'
+    needs: build
+
+    steps:
+    - uses: actions/checkout@v3
+
+    - uses: actions/download-artifact@v3
+      with:
+        name: yarn-artifacts
+        path: packages
+
+    # https://github.com/multiarch/qemu-user-static
+    - name: 'Enable execution of multi-arch containers'
+      run: |
+        docker run --rm --privileged multiarch/qemu-user-static --reset --persistent yes
+      shell: bash
+
+    # Apparently @babel/register is insanely slow inside the big-endian
+    # docker container, so we don't want to run yarn from sources at all.
+
+    - name: 'Run the integration tests'
+      run: |
+        docker run --rm --volume "$PWD:/berry" --env GITHUB_ACTIONS --env YARN_IGNORE_PATH=1 --workdir /berry s390x/node /bin/bash -c 'node ./packages/yarnpkg-cli/bundles/yarn.js test:integration --maxWorkers=100% --shard=${{matrix.shard}}'
+      shell: bash
+
+    - name: 'Run the unit tests'
+      run: |
+        docker run --rm --volume "$PWD:/berry" --env GITHUB_ACTIONS --env YARN_IGNORE_PATH=1 --workdir /berry s390x/node /bin/bash -c 'node ./packages/yarnpkg-cli/bundles/yarn.js test:unit --maxWorkers=100% --shard=${{matrix.shard}}'
       shell: bash
       if: |
         success() || failure()