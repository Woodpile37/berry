inputs:
  minify-bundle:
    description: 'Whether to minify the bundle'
    required: false
    default: 'false'
  node-version:
    description: 'The version of Node.js to use'
    required: false
    default: 'current'

runs:
  using: composite
  steps:
<<<<<<< HEAD
    - uses: actions/setup-node@v3
=======
    - uses: actions/setup-node@v4
>>>>>>> cd15786f
      with:
        node-version: ${{ inputs.node-version }}

    #region Build the standard bundle
    - uses: actions/cache@v3
      id: cache-build
      with:
        path: packages/yarnpkg-cli/bundles/yarn.js
        key: cli-bundle-minified-${{ inputs.minify-bundle }}-${{ github.sha }}

    - name: 'Build the standard bundle'
      if: steps.cache-build.outputs.cache-hit != 'true'
      run: |
        node ./scripts/run-yarn.js build:cli ${{ inputs.minify-bundle == 'false' && '--no-minify' || '' }}
      shell: bash
    #endregion

    #region Cache workflow dependencies
    - name: Get global path
      id: global-path
      run: echo "globalFolder=$(YARN_IGNORE_PATH=1 node packages/yarnpkg-cli/bundles/yarn.js config get globalFolder)" >> $GITHUB_OUTPUT
      shell: bash

    - uses: actions/cache@v3
      with:
        path: ${{ steps.global-path.outputs.globalFolder }}/cache
        key: dependencies-${{ runner.os }}-${{ github.workflow }}-${{ github.sha }}
    #endregion<|MERGE_RESOLUTION|>--- conflicted
+++ resolved
@@ -11,11 +11,7 @@
 runs:
   using: composite
   steps:
-<<<<<<< HEAD
-    - uses: actions/setup-node@v3
-=======
     - uses: actions/setup-node@v4
->>>>>>> cd15786f
       with:
         node-version: ${{ inputs.node-version }}
 
@@ -41,6 +37,8 @@
 
     - uses: actions/cache@v3
       with:
-        path: ${{ steps.global-path.outputs.globalFolder }}/cache
+        path: |
+          ${{ steps.global-path.outputs.globalFolder }}/cache
+          ${{ steps.global-path.outputs.globalFolder }}/metadata
         key: dependencies-${{ runner.os }}-${{ github.workflow }}-${{ github.sha }}
     #endregion