--- conflicted
+++ resolved
@@ -1,3 +1,5 @@
+/* eslint-disable @typescript-eslint/naming-convention */
+
 // To extend this list, please open a PR on the relevant repository that adds
 // the same fields as you add here and prefix your changes with the relevant
 // PR url.
@@ -226,12 +228,8 @@
     },
   }],
   // https://github.com/tajo/react-portal/pull/233
-<<<<<<< HEAD
-  [`react-portal@*`, {
-=======
   // https://github.com/tajo/react-portal/commit/daf85792c2fce25a3481b6f9132ef61a110f3d78
   [`react-portal@<4.2.2`, {
->>>>>>> upstream/cherry-pick/next-release
     peerDependencies: {
       'react-dom': `^15.0.0-0 || ^16.0.0-0 || ^17.0.0-0`,
     },
@@ -406,11 +404,7 @@
     },
   }],
   // https://github.com/tj/consolidate.js/pull/339
-<<<<<<< HEAD
-  [`consolidate@*`, {
-=======
   [`consolidate@<=0.16.0`, {
->>>>>>> upstream/cherry-pick/next-release
     peerDependencies: {
       velocityjs: `^2.0.1`,
       tinyliquid: `^0.2.34`,
@@ -545,21 +539,13 @@
     },
   }],
   // https://github.com/salesforce-ux/scss-parser/pull/43
-<<<<<<< HEAD
-  [`scss-parser@*`, {
-=======
   [`scss-parser@<=1.0.5`, {
->>>>>>> upstream/cherry-pick/next-release
     dependencies: {
       lodash: `^4.17.21`,
     },
   }],
   // https://github.com/salesforce-ux/query-ast/pull/25
-<<<<<<< HEAD
-  [`query-ast@*`, {
-=======
   [`query-ast@<1.0.5`, {
->>>>>>> upstream/cherry-pick/next-release
     dependencies: {
       lodash: `^4.17.21`,
     },
@@ -817,11 +803,7 @@
     },
   }],
   // https://github.com/wemaintain/auto-relay/pull/95
-<<<<<<< HEAD
-  [`auto-relay@*`, {
-=======
   [`auto-relay@<=0.14.0`, {
->>>>>>> upstream/cherry-pick/next-release
     peerDependencies: {
       'reflect-metadata': `^0.1.13`,
     },
@@ -915,13 +897,7 @@
       webpack: `>=4`,
     },
     peerDependenciesMeta: {
-<<<<<<< HEAD
-      typescript: {
-        optional: true,
-      },
-=======
       typescript: optionalPeerDep,
->>>>>>> upstream/cherry-pick/next-release
     },
   }],
   // https://github.com/asyncapi/asyncapi-react/pull/614
@@ -931,8 +907,6 @@
       'react-dom': `>=16.8.0`,
     },
   }],
-<<<<<<< HEAD
-=======
   // https://github.com/xojs/xo/pull/678
   [`xo@*`, {
     peerDependencies: {
@@ -1001,9 +975,6 @@
       graphql: `^14.2.0 || ^15.0.0 || ^16.0.0`,
     },
   }],
-<<<<<<< HEAD
->>>>>>> upstream/cherry-pick/next-release
-=======
   // https://github.com/vuetifyjs/vuetify-loader/commit/6634db3218dcc706db1c5c9e90f338ce76e9fff3
   [`vite-plugin-vuetify@<=1.0.2`, {
     peerDependencies: {
@@ -1016,5 +987,4 @@
       vue: `^3.2.6`,
     },
   }],
->>>>>>> cd15786f
 ];