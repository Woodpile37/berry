--- conflicted
+++ resolved
@@ -1,10 +1,10 @@
-import {Resolver, ResolveOptions, MinimalResolveOptions, Package} from '@yarnpkg/core';
-import {Descriptor, Locator}                                      from '@yarnpkg/core';
-import {LinkType}                                                 from '@yarnpkg/core';
-import {structUtils}                                              from '@yarnpkg/core';
-import {npath}                                                    from '@yarnpkg/fslib';
+import {Resolver, ResolveOptions, MinimalResolveOptions} from '@yarnpkg/core';
+import {Descriptor, Locator, Manifest, Package}          from '@yarnpkg/core';
+import {LinkType}                                        from '@yarnpkg/core';
+import {miscUtils, structUtils}                          from '@yarnpkg/core';
+import {npath}                                           from '@yarnpkg/fslib';
 
-import {LINK_PROTOCOL}                                            from './constants';
+import {LINK_PROTOCOL}                                   from './constants';
 
 export class LinkResolver implements Resolver {
   supportsDescriptor(descriptor: Descriptor, opts: MinimalResolveOptions) {
@@ -32,7 +32,7 @@
   }
 
   getResolutionDependencies(descriptor: Descriptor, opts: MinimalResolveOptions) {
-    return {};
+    return [];
   }
 
   async getCandidates(descriptor: Descriptor, dependencies: unknown, opts: ResolveOptions) {
@@ -41,37 +41,31 @@
     return [structUtils.makeLocator(descriptor, `${LINK_PROTOCOL}${npath.toPortablePath(path)}`)];
   }
 
-  async getSatisfying(descriptor: Descriptor, dependencies: Record<string, Package>, locators: Array<Locator>, opts: ResolveOptions) {
-    const [locator] = await this.getCandidates(descriptor, dependencies, opts);
+  async resolve(locator: Locator, opts: ResolveOptions): Promise<Package> {
+    if (!opts.fetchOptions)
+      throw new Error(`Assertion failed: This resolver cannot be used unless a fetcher is configured`);
 
-    return {
-      locators: locators.filter(candidate => candidate.locatorHash === locator.locatorHash),
-      sorted: false,
-    };
-  }
+    const packageFetch = await opts.fetchOptions.fetcher.fetch(locator, opts.fetchOptions);
 
-  async resolve(locator: Locator, opts: ResolveOptions) {
+    const manifest = await miscUtils.releaseAfterUseAsync(async () => {
+      return await Manifest.find(packageFetch.prefixPath, {baseFs: packageFetch.packageFs});
+    }, packageFetch.releaseFs);
+
     return {
       ...locator,
 
-<<<<<<< HEAD
-      version: `0.0.0`,
-=======
       version: manifest.version ?? `0.0.0`,
->>>>>>> 0e1a32c1
 
       linkerName: manifest.linkerName ?? opts.project.configuration.get<string>(`defaultLinkerName`),
       linkType: LinkType.SOFT,
 
-      conditions: null,
+      dependencies: new Map([...manifest.dependencies, ...manifest.devDependencies]),
+      peerDependencies: manifest.peerDependencies,
 
-      dependencies: new Map(),
-      peerDependencies: new Map(),
+      dependenciesMeta: manifest.dependenciesMeta,
+      peerDependenciesMeta: manifest.peerDependenciesMeta,
 
-      dependenciesMeta: new Map(),
-      peerDependenciesMeta: new Map(),
-
-      bin: new Map(),
+      bin: manifest.bin,
     };
   }
 }