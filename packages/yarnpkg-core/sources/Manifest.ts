--- conflicted
+++ resolved
@@ -1,13 +1,11 @@
-import {FakeFS, Filename, NodeFS, PortablePath, ppath}    from '@yarnpkg/fslib';
-import {Resolution, parseResolution, stringifyResolution} from '@yarnpkg/parsers';
-import semver                                             from 'semver';
-
-import {WorkspaceResolver}                                from './WorkspaceResolver';
-import * as miscUtils                                     from './miscUtils';
-import * as semverUtils                                   from './semverUtils';
-import * as structUtils                                   from './structUtils';
-import {Ident, Descriptor}                                from './types';
-import {IdentHash}                                        from './types';
+import {FakeFS, Filename, NodeFS, PortablePath, npath, ppath} from '@yarnpkg/fslib';
+import {Resolution, parseResolution, stringifyResolution}     from '@yarnpkg/parsers';
+import semver                                                 from 'semver';
+
+import * as miscUtils                                         from './miscUtils';
+import * as structUtils                                       from './structUtils';
+import {Ident, Descriptor}                                    from './types';
+import {IdentHash}                                            from './types';
 
 export type AllDependencies = 'dependencies' | 'devDependencies' | 'peerDependencies';
 export type HardDependencies = 'dependencies' | 'devDependencies';
@@ -30,18 +28,12 @@
   access?: string;
   main?: PortablePath;
   module?: PortablePath;
-  type?: string;
-  browser?: PortablePath | Map<PortablePath, boolean | PortablePath>;
+  browser?: PortablePath;
   bin?: Map<string, PortablePath>;
   registry?: string;
   executableFiles?: Set<PortablePath>;
 }
 
-export interface InstallConfig {
-  hoistingLimits?: string;
-  selfReferences?: boolean;
-}
-
 export class Manifest {
   public indent: string = `  `;
 
@@ -49,17 +41,15 @@
   public version: string | null = null;
   public os: Array<string> | null = null;
   public cpu: Array<string> | null = null;
-  public libc: Array<string> | null = null;
 
   public type: string | null = null;
 
-  public packageManager: string | null = null;
   public ["private"]: boolean = false;
   public license: string | null = null;
 
   public main: PortablePath | null = null;
   public module: PortablePath | null = null;
-  public browser: PortablePath | Map<PortablePath, boolean | PortablePath> | null = null;
+  public browser: PortablePath | null = null;
 
   public linkerName: string | null = null;
 
@@ -79,7 +69,6 @@
 
   public files: Set<PortablePath> | null = null;
   public publishConfig: PublishConfig | null = null;
-  public installConfig: InstallConfig | null = null;
 
   public preferUnplugged: boolean | null = null;
 
@@ -96,16 +85,12 @@
   static readonly hardDependencies: Array<HardDependencies> = [`dependencies`, `devDependencies`];
 
   static async tryFind(path: PortablePath, {baseFs = new NodeFS()}: {baseFs?: FakeFS<PortablePath>} = {}) {
-    const manifestPath = ppath.join(path, `package.json`);
-
-    try {
-      return await Manifest.fromFile(manifestPath, {baseFs});
-    } catch (err) {
-      if (err.code === `ENOENT`)
-        return null;
-
-      throw err;
-    }
+    const manifestPath = ppath.join(path, `package.json` as Filename);
+
+    if (!await baseFs.existsPromise(manifestPath))
+      return null;
+
+    return await Manifest.fromFile(manifestPath, {baseFs});
   }
 
   static async find(path: PortablePath, {baseFs}: {baseFs?: FakeFS<PortablePath>} = {}) {
@@ -159,14 +144,13 @@
     this.indent = getIndent(content);
   }
 
-  load(data: any, {yamlCompatibilityMode = false}: {yamlCompatibilityMode?: boolean} = {}) {
+  load(data: any) {
     if (typeof data !== `object` || data === null)
       throw new Error(`Utterly invalid manifest data (${data})`);
 
     this.raw = data;
     const errors: Array<Error> = [];
 
-    this.name = null;
     if (typeof data.name === `string`) {
       try {
         this.name = structUtils.parseIdent(data.name);
@@ -177,8 +161,6 @@
 
     if (typeof data.version === `string`)
       this.version = data.version;
-    else
-      this.version = null;
 
     if (Array.isArray(data.os)) {
       const os: Array<string> = [];
@@ -191,8 +173,6 @@
           os.push(item);
         }
       }
-    } else {
-      this.os = null;
     }
 
     if (Array.isArray(data.cpu)) {
@@ -206,117 +186,46 @@
           cpu.push(item);
         }
       }
-    } else {
-      this.cpu = null;
-    }
-
-    if (Array.isArray(data.libc)) {
-      const libc: Array<string> = [];
-      this.libc = libc;
-
-      for (const item of data.libc) {
-        if (typeof item !== `string`) {
-          errors.push(new Error(`Parsing failed for the 'libc' field`));
-        } else {
-          libc.push(item);
-        }
-      }
-    } else {
-      this.libc = null;
     }
 
     if (typeof data.type === `string`)
       this.type = data.type;
-    else
-      this.type = null;
-
-    if (typeof data.packageManager === `string`)
-      this.packageManager = data.packageManager;
-    else
-      this.packageManager = null;
 
     if (typeof data.private === `boolean`)
       this.private = data.private;
-    else
-      this.private = false;
 
     if (typeof data.license === `string`)
       this.license = data.license;
-    else
-      this.license = null;
-
-<<<<<<< HEAD
-    if (typeof data.languageName === `string`)
-      this.languageName = data.languageName;
-    else
-      this.languageName = null;
-=======
+
     if (typeof data.linkerName === `string`)
       this.linkerName = data.linkerName;
->>>>>>> 0e1a32c1
 
     if (typeof data.main === `string`)
-      this.main = normalizeSlashes(data.main);
-    else
-      this.main = null;
+      this.main = data.main;
 
     if (typeof data.module === `string`)
-      this.module = normalizeSlashes(data.module);
-    else
-      this.module = null;
-
-    if (data.browser != null) {
-      if (typeof data.browser === `string`) {
-        this.browser = normalizeSlashes(data.browser);
-      } else {
-        this.browser = new Map();
-        for (const [key, value] of Object.entries(data.browser)) {
-          this.browser.set(
-            normalizeSlashes(key),
-            typeof value === `string` ? normalizeSlashes(value) : (value as boolean),
-          );
-        }
-      }
-    } else {
-      this.browser = null;
-    }
-
-    this.bin = new Map();
+      this.module = data.module;
+
+    if (typeof data.browser === `string`)
+      this.browser = data.browser;
+
     if (typeof data.bin === `string`) {
-      if (data.bin.trim() === ``) {
-        errors.push(new Error(`Invalid bin field`));
-      } else if (this.name !== null) {
-        this.bin.set(this.name.name, normalizeSlashes(data.bin));
+      if (this.name !== null) {
+        this.bin = new Map([[this.name.name, data.bin]]);
       } else {
         errors.push(new Error(`String bin field, but no attached package name`));
       }
     } else if (typeof data.bin === `object` && data.bin !== null) {
       for (const [key, value] of Object.entries(data.bin)) {
-        if (typeof value !== `string` || value.trim() === ``) {
+        if (typeof value !== `string`) {
           errors.push(new Error(`Invalid bin definition for '${key}'`));
           continue;
         }
 
-        // Some registries incorrectly normalize the `bin` field of
-        // scoped packages to be invalid filenames.
-        // E.g. from
-        // {
-        //   "name": "@yarnpkg/doctor",
-        //   "bin": "index.js"
-        // }
-        // to
-        // {
-        //   "name": "@yarnpkg/doctor",
-        //   "bin": {
-        //     "@yarnpkg/doctor": "index.js"
-        //   }
-        // }
-        const binaryIdent = structUtils.parseIdent(key);
-        this.bin.set(binaryIdent.name, normalizeSlashes(value));
-      }
-    }
-
-    this.scripts = new Map();
+        this.bin.set(key, value as PortablePath);
+      }
+    }
+
     if (typeof data.scripts === `object` && data.scripts !== null) {
       for (const [key, value] of Object.entries(data.scripts)) {
         if (typeof value !== `string`) {
@@ -328,7 +237,6 @@
       }
     }
 
-    this.dependencies = new Map();
     if (typeof data.dependencies === `object` && data.dependencies !== null) {
       for (const [name, range] of Object.entries(data.dependencies)) {
         if (typeof range !== `string`) {
@@ -349,7 +257,6 @@
       }
     }
 
-    this.devDependencies = new Map();
     if (typeof data.devDependencies === `object` && data.devDependencies !== null) {
       for (const [name, range] of Object.entries(data.devDependencies)) {
         if (typeof range !== `string`) {
@@ -370,7 +277,6 @@
       }
     }
 
-    this.peerDependencies = new Map();
     if (typeof data.peerDependencies === `object` && data.peerDependencies !== null) {
       for (let [name, range] of Object.entries(data.peerDependencies)) {
         let ident;
@@ -381,7 +287,7 @@
           continue;
         }
 
-        if (typeof range !== `string` || (!range.startsWith(WorkspaceResolver.protocol) && !semverUtils.validRange(range))) {
+        if (typeof range !== `string` || !semver.validRange(range)) {
           errors.push(new Error(`Invalid dependency range for '${name}'`));
           range = `*`;
         }
@@ -390,9 +296,6 @@
         this.peerDependencies.set(descriptor.identHash, descriptor);
       }
     }
-
-    if (typeof data.workspaces === `object` && data.workspaces !== null && data.workspaces.nohoist)
-      errors.push(new Error(`'nohoist' is deprecated, please use 'installConfig.hoistingLimits' instead`));
 
     const workspaces = Array.isArray(data.workspaces)
       ? data.workspaces
@@ -400,7 +303,6 @@
         ? data.workspaces.packages
         : [];
 
-    this.workspaceDefinitions = [];
     for (const entry of workspaces) {
       if (typeof entry !== `string`) {
         errors.push(new Error(`Invalid workspace definition for '${entry}'`));
@@ -412,9 +314,8 @@
       });
     }
 
-    this.dependenciesMeta = new Map();
     if (typeof data.dependenciesMeta === `object` && data.dependenciesMeta !== null) {
-      for (const [pattern, meta] of Object.entries(data.dependenciesMeta) as Array<[string, any]>) {
+      for (const [pattern, meta] of Object.entries(data.dependenciesMeta)) {
         if (typeof meta !== `object` || meta === null) {
           errors.push(new Error(`Invalid meta field for '${pattern}`));
           continue;
@@ -423,50 +324,24 @@
         const descriptor = structUtils.parseDescriptor(pattern);
         const dependencyMeta = this.ensureDependencyMeta(descriptor);
 
-        const built = tryParseOptionalBoolean(meta.built, {yamlCompatibilityMode});
-        if (built === null) {
-          errors.push(new Error(`Invalid built meta field for '${pattern}'`));
-          continue;
-        }
-
-        const optional = tryParseOptionalBoolean(meta.optional, {yamlCompatibilityMode});
-        if (optional === null) {
-          errors.push(new Error(`Invalid optional meta field for '${pattern}'`));
-          continue;
-        }
-
-        const unplugged = tryParseOptionalBoolean(meta.unplugged, {yamlCompatibilityMode});
-        if (unplugged === null) {
-          errors.push(new Error(`Invalid unplugged meta field for '${pattern}'`));
-          continue;
-        }
-
-        Object.assign(dependencyMeta, {built, optional, unplugged});
-      }
-    }
-
-    this.peerDependenciesMeta = new Map();
+        Object.assign(dependencyMeta, meta);
+      }
+    }
+
     if (typeof data.peerDependenciesMeta === `object` && data.peerDependenciesMeta !== null) {
-      for (const [pattern, meta] of Object.entries(data.peerDependenciesMeta) as Array<[string, any]>) {
+      for (const [pattern, meta] of Object.entries(data.peerDependenciesMeta)) {
         if (typeof meta !== `object` || meta === null) {
-          errors.push(new Error(`Invalid meta field for '${pattern}'`));
+          errors.push(new Error(`Invalid meta field for '${pattern}`));
           continue;
         }
 
         const descriptor = structUtils.parseDescriptor(pattern);
         const peerDependencyMeta = this.ensurePeerDependencyMeta(descriptor);
 
-        const optional = tryParseOptionalBoolean(meta.optional, {yamlCompatibilityMode});
-        if (optional === null) {
-          errors.push(new Error(`Invalid optional meta field for '${pattern}'`));
-          continue;
-        }
-
-        Object.assign(peerDependencyMeta, {optional});
-      }
-    }
-
-    this.resolutions = [];
+        Object.assign(peerDependencyMeta, meta);
+      }
+    }
+
     if (typeof data.resolutions === `object` && data.resolutions !== null) {
       for (const [pattern, reference] of Object.entries(data.resolutions)) {
         if (typeof reference !== `string`) {
@@ -483,7 +358,7 @@
       }
     }
 
-    if (Array.isArray(data.files)) {
+    if (Array.isArray(data.files) && data.files.length !== 0) {
       this.files = new Set();
 
       for (const filename of data.files) {
@@ -494,8 +369,6 @@
 
         this.files.add(filename as PortablePath);
       }
-    } else {
-      this.files = null;
     }
 
     if (typeof data.publishConfig === `object` && data.publishConfig !== null) {
@@ -505,31 +378,20 @@
         this.publishConfig.access = data.publishConfig.access;
 
       if (typeof data.publishConfig.main === `string`)
-        this.publishConfig.main = normalizeSlashes(data.publishConfig.main);
+        this.publishConfig.main = data.publishConfig.main;
 
       if (typeof data.publishConfig.module === `string`)
-        this.publishConfig.module = normalizeSlashes(data.publishConfig.module);
-
-      if (data.publishConfig.browser != null) {
-        if (typeof data.publishConfig.browser === `string`) {
-          this.publishConfig.browser = normalizeSlashes(data.publishConfig.browser);
-        } else {
-          this.publishConfig.browser = new Map();
-          for (const [key, value] of Object.entries(data.publishConfig.browser)) {
-            this.publishConfig.browser.set(
-              normalizeSlashes(key),
-              typeof value === `string` ? normalizeSlashes(value) : (value as boolean),
-            );
-          }
-        }
-      }
+        this.publishConfig.module = data.publishConfig.module;
+
+      if (typeof data.publishConfig.browser === `string`)
+        this.publishConfig.browser = data.publishConfig.browser;
 
       if (typeof data.publishConfig.registry === `string`)
         this.publishConfig.registry = data.publishConfig.registry;
 
       if (typeof data.publishConfig.bin === `string`) {
         if (this.name !== null) {
-          this.publishConfig.bin = new Map([[this.name.name, normalizeSlashes(data.publishConfig.bin)]]);
+          this.publishConfig.bin = new Map([[this.name.name, data.publishConfig.bin]]);
         } else {
           errors.push(new Error(`String bin field, but no attached package name`));
         }
@@ -542,7 +404,7 @@
             continue;
           }
 
-          this.publishConfig.bin.set(key, normalizeSlashes(value));
+          this.publishConfig.bin.set(key, value as PortablePath);
         }
       }
 
@@ -555,35 +417,9 @@
             continue;
           }
 
-          this.publishConfig.executableFiles.add(normalizeSlashes(value));
-        }
-      }
-    } else {
-      this.publishConfig = null;
-    }
-
-    if (typeof data.installConfig === `object` && data.installConfig !== null) {
-      this.installConfig = {};
-
-      for (const key of Object.keys(data.installConfig)) {
-        if (key === `hoistingLimits`) {
-          if (typeof data.installConfig.hoistingLimits === `string`) {
-            this.installConfig.hoistingLimits = data.installConfig.hoistingLimits;
-          } else {
-            errors.push(new Error(`Invalid hoisting limits definition`));
-          }
-        } else if (key == `selfReferences`) {
-          if (typeof data.installConfig.selfReferences == `boolean`) {
-            this.installConfig.selfReferences = data.installConfig.selfReferences;
-          } else {
-            errors.push(new Error(`Invalid selfReferences definition, must be a boolean value`));
-          }
-        } else {
-          errors.push(new Error(`Unrecognized installConfig key: ${key}`));
-        }
-      }
-    } else {
-      this.installConfig = null;
+          this.publishConfig.executableFiles.add(npath.toPortablePath(value));
+        }
+      }
     }
 
     // We treat optional dependencies after both the regular dependency field
@@ -621,8 +457,6 @@
 
     if (typeof data.preferUnplugged === `boolean`)
       this.preferUnplugged = data.preferUnplugged;
-    else
-      this.preferUnplugged = null;
 
     this.errors = errors;
   }
@@ -681,17 +515,12 @@
     return false;
   }
 
-  getConditions() {
-    const fields: Array<string> = [];
-
-    if (this.os && this.os.length > 0)
-      fields.push(toConditionLine(`os`, this.os));
-    if (this.cpu && this.cpu.length > 0)
-      fields.push(toConditionLine(`cpu`, this.cpu));
-    if (this.libc && this.libc.length > 0)
-      fields.push(toConditionLine(`libc`, this.libc));
-
-    return fields.length > 0 ? fields.join(` & `) : null;
+  isCompatibleWithOS(os: string): boolean {
+    return this.os === null || isManifestFieldCompatible(this.os, os);
+  }
+
+  isCompatibleWithCPU(cpu: string): boolean {
+    return this.cpu === null || isManifestFieldCompatible(this.cpu, cpu);
   }
 
   ensureDependencyMeta(descriptor: Descriptor) {
@@ -727,10 +556,10 @@
 
   setRawField(name: string, value: any, {after = []}: {after?: Array<string>} = {}) {
     const afterSet = new Set(after.filter(key => {
-      return Object.hasOwn(this.raw, key);
+      return Object.prototype.hasOwnProperty.call(this.raw, key);
     }));
 
-    if (afterSet.size === 0 || Object.hasOwn(this.raw, name)) {
+    if (afterSet.size === 0 || Object.prototype.hasOwnProperty.call(this.raw, name)) {
       this.raw[name] = value;
     } else {
       const oldRaw = this.raw;
@@ -771,23 +600,18 @@
     if (this.os !== null)
       data.os = this.os;
     else
-      delete data.os;
+      delete this.os;
 
     if (this.cpu !== null)
       data.cpu = this.cpu;
     else
-      delete data.cpu;
+      delete this.cpu;
 
     if (this.type !== null)
       data.type = this.type;
     else
       delete data.type;
 
-    if (this.packageManager !== null)
-      data.packageManager = this.packageManager;
-    else
-      delete data.packageManager;
-
     if (this.private)
       data.private = true;
     else
@@ -813,19 +637,10 @@
     else
       delete data.module;
 
-    if (this.browser !== null) {
-      const browser = this.browser;
-
-      if (typeof browser === `string`) {
-        data.browser = browser;
-      } else if (browser instanceof Map) {
-        data.browser = Object.assign({}, ...Array.from(browser.keys()).sort().map(name => {
-          return {[name]: browser.get(name)};
-        }));
-      }
-    } else {
+    if (this.browser !== null)
+      data.browser = this.browser;
+    else
       delete data.browser;
-    }
 
     if (this.bin.size === 1 && this.name !== null && this.bin.has(this.name.name)) {
       data.bin = this.bin.get(this.name.name)!;
@@ -837,18 +652,6 @@
       delete data.bin;
     }
 
-    if (this.workspaceDefinitions.length > 0) {
-      if (this.raw.workspaces && !Array.isArray(this.raw.workspaces)) {
-        data.workspaces = {...this.raw.workspaces, packages: this.workspaceDefinitions.map(({pattern}) => pattern)};
-      } else {
-        data.workspaces = this.workspaceDefinitions.map(({pattern}) => pattern);
-      }
-    } else if (this.raw.workspaces && !Array.isArray(this.raw.workspaces) && Object.keys(this.raw.workspaces).length > 0) {
-      data.workspaces = this.raw.workspaces;
-    } else {
-      delete data.workspaces;
-    }
-
     const regularDependencies = [];
     const optionalDependencies = [];
 
@@ -953,21 +756,6 @@
     else
       delete data.preferUnplugged;
 
-    if (this.scripts !== null && this.scripts.size > 0) {
-      data.scripts ??= {};
-
-      for (const existingScriptName of Object.keys(data.scripts))
-        if (!this.scripts.has(existingScriptName))
-          delete data.scripts[existingScriptName];
-
-      for (const [name, content] of this.scripts.entries()) {
-        // Set one at a time in order to preserve implicitly-preserved ordering of existing scripts.
-        data.scripts[name] = content;
-      }
-    } else {
-      delete data.scripts;
-    }
-
     return data;
   }
 }
@@ -990,35 +778,26 @@
   }
 }
 
-function normalizeSlashes(str: string) {
-  return str.replace(/\\/g, `/`) as PortablePath;
-}
-
-function tryParseOptionalBoolean(value: unknown, {yamlCompatibilityMode}: {yamlCompatibilityMode: boolean}) {
-  if (yamlCompatibilityMode)
-    return miscUtils.tryParseOptionalBoolean(value);
-
-  if (typeof value === `undefined` || typeof value === `boolean`)
-    return value;
-
-  return null;
-}
-
-function toConditionToken(name: string, raw: string) {
-  const index = raw.search(/[^!]/);
-  if (index === -1)
-    return `invalid`;
-
-  const prefix = index % 2 === 0 ? `` : `!`;
-  const value = raw.slice(index);
-
-  return `${prefix}${name}=${value}`;
-}
-
-function toConditionLine(name: string, rawTokens: Array<string>) {
-  if (rawTokens.length === 1) {
-    return toConditionToken(name, rawTokens[0]);
-  } else {
-    return `(${rawTokens.map(raw => toConditionToken(name, raw)).join(` | `)})`;
-  }
+function isManifestFieldCompatible(rules: Array<string>, actual: string) {
+  let isNotWhitelist = true;
+  let isBlacklist = false;
+
+  for (const rule of rules) {
+    if (rule[0] === `!`) {
+      isBlacklist = true;
+
+      if (actual === rule.slice(1)) {
+        return false;
+      }
+    } else {
+      isNotWhitelist = false;
+
+      if (rule === actual) {
+        return true;
+      }
+    }
+  }
+
+  // Blacklists with whitelisted items should be treated as whitelists for `os` and `cpu` in `package.json`
+  return isBlacklist && isNotWhitelist;
 }