--- conflicted
+++ resolved
@@ -1,69 +1,3 @@
-<<<<<<< HEAD
-import {WebhookEvent}                                                                                            from '@octokit/webhooks-types';
-import {Filename, PortablePath, npath, ppath, xfs}                                                               from '@yarnpkg/fslib';
-import {parseSyml, stringifySyml}                                                                                from '@yarnpkg/parsers';
-import camelcase                                                                                                 from 'camelcase';
-import {isCI, isPR, GITHUB_ACTIONS}                                                                              from 'ci-info';
-import {UsageError}                                                                                              from 'clipanion';
-import {parse as parseDotEnv}                                                                                    from 'dotenv';
-import {builtinModules}                                                                                          from 'module';
-import pLimit, {Limit}                                                                                           from 'p-limit';
-import {PassThrough, Writable}                                                                                   from 'stream';
-
-import {CorePlugin}                                                                                              from './CorePlugin';
-import {Manifest, PeerDependencyMeta}                                                                            from './Manifest';
-import {MultiFetcher}                                                                                            from './MultiFetcher';
-import {MultiResolver}                                                                                           from './MultiResolver';
-import {Plugin, Hooks, PluginMeta}                                                                               from './Plugin';
-import {Report}                                                                                                  from './Report';
-import {TelemetryManager}                                                                                        from './TelemetryManager';
-import {VirtualFetcher}                                                                                          from './VirtualFetcher';
-import {VirtualResolver}                                                                                         from './VirtualResolver';
-import {WorkspaceFetcher}                                                                                        from './WorkspaceFetcher';
-import {WorkspaceResolver}                                                                                       from './WorkspaceResolver';
-import * as configUtils                                                                                          from './configUtils';
-import * as folderUtils                                                                                          from './folderUtils';
-import * as formatUtils                                                                                          from './formatUtils';
-import * as hashUtils                                                                                            from './hashUtils';
-import * as httpUtils                                                                                            from './httpUtils';
-import * as miscUtils                                                                                            from './miscUtils';
-import * as nodeUtils                                                                                            from './nodeUtils';
-import * as semverUtils                                                                                          from './semverUtils';
-import * as structUtils                                                                                          from './structUtils';
-import {IdentHash, Package, Descriptor, PackageExtension, PackageExtensionType, PackageExtensionStatus, Locator} from './types';
-
-const isPublicRepository = (function () {
-  if (!GITHUB_ACTIONS || !process.env.GITHUB_EVENT_PATH)
-    return false;
-
-  const githubEventPath = npath.toPortablePath(process.env.GITHUB_EVENT_PATH);
-
-  let data: WebhookEvent;
-  try {
-    data = xfs.readJsonSync(githubEventPath) as WebhookEvent;
-  } catch {
-    return false;
-  }
-
-  if (!(`repository` in data) || !data.repository)
-    return false;
-
-  if (data.repository.private ?? true)
-    return false;
-
-  return true;
-})();
-
-export const LEGACY_PLUGINS = new Set([
-  `@yarnpkg/plugin-constraints`,
-  `@yarnpkg/plugin-exec`,
-  `@yarnpkg/plugin-interactive-tools`,
-  `@yarnpkg/plugin-stage`,
-  `@yarnpkg/plugin-typescript`,
-  `@yarnpkg/plugin-version`,
-  `@yarnpkg/plugin-workspace-tools`,
-]);
-=======
 import {DEFAULT_COMPRESSION_LEVEL}                 from '@yarnpkg/fslib';
 import {Filename, PortablePath, npath, ppath, xfs} from '@yarnpkg/fslib';
 import {parseSyml, stringifySyml}                  from '@yarnpkg/parsers';
@@ -107,19 +41,8 @@
 const supportsHyperlinks = supportsColor && !process.env.GITHUB_ACTIONS;
 
 const chalkInstance = new chalk.Instance(chalkOptions);
->>>>>>> 0e1a32c1
 
 const IGNORED_ENV_VARIABLES = new Set([
-  // Used by our test environment
-  `isTestEnv`,
-  `injectNpmUser`,
-  `injectNpmPassword`,
-  `injectNpm2FaToken`,
-  `zipDataEpilogue`,
-  `cacheCheckpointOverride`,
-  `cacheVersionOverride`,
-  `lockfileVersionOverride`,
-
   // "binFolder" is the magic location where the parent process stored the
   // current binaries; not an actual configuration settings
   `binFolder`,
@@ -143,24 +66,11 @@
   // "wrapOutput" was a variable used to indicate nested "yarn run" processes
   // back in Yarn 1.
   `wrapOutput`,
-
-  // "YARN_HOME" and "YARN_CONF_DIR" may be present as part of the unrelated "Apache Hadoop YARN" software project.
-  // https://hadoop.apache.org/docs/r0.23.11/hadoop-project-dist/hadoop-common/SingleCluster.html
-  `home`,
-  `confDir`,
-
-  // "YARN_REGISTRY", read by yarn 1.x, prevents yarn 2+ installations if set
-  `registry`,
-
-  // "ignoreCwd" was previously used to skip extra chdir calls in Yarn Modern when `--cwd` was used.
-  // It needs to be ignored because it's set by the parent process which could be anything.
-  `ignoreCwd`,
 ]);
-
-export const TAG_REGEXP = /^(?!v)[a-z0-9._-]+$/i;
 
 export const ENVIRONMENT_PREFIX = `yarn_`;
 export const DEFAULT_RC_FILENAME = `.yarnrc.yml` as Filename;
+export const DEFAULT_LOCK_FILENAME = `yarn.lock` as Filename;
 export const SECRET = `********`;
 
 export enum SettingsType {
@@ -176,40 +86,60 @@
   MAP = `MAP`,
 }
 
-export type SupportedArchitectures = {
-  os: Array<string> | null;
-  cpu: Array<string> | null;
-  libc: Array<string> | null;
+export enum FormatType {
+  NAME = `NAME`,
+  NUMBER = `NUMBER`,
+  PATH = `PATH`,
+  RANGE = `RANGE`,
+  REFERENCE = `REFERENCE`,
+  SCOPE = `SCOPE`,
+  ADDED = `ADDED`,
+  REMOVED = `REMOVED`,
+  CODE = `CODE`,
+}
+
+export const formatColors = chalkOptions.level >= 3 ? new Map([
+  [FormatType.NAME, `#d7875f`],
+  [FormatType.RANGE, `#00afaf`],
+  [FormatType.REFERENCE, `#87afff`],
+  [FormatType.NUMBER, `#ffd700`],
+  [FormatType.PATH, `#d75fd7`],
+  [FormatType.SCOPE, `#d75f00`],
+  [FormatType.ADDED, `#5faf00`],
+  [FormatType.REMOVED, `#d70000`],
+  [FormatType.CODE, `#87afff`],
+]) : new Map([
+  [FormatType.NAME, 173],
+  [FormatType.RANGE, 37],
+  [FormatType.REFERENCE, 111],
+  [FormatType.NUMBER, 220],
+  [FormatType.PATH, 170],
+  [FormatType.SCOPE, 166],
+  [FormatType.ADDED, 70],
+  [FormatType.REMOVED, 160],
+  [FormatType.CODE, 111],
+]);
+
+export type BaseSettingsDefinition<T extends SettingsType = SettingsType> = {
+  description: string,
+  type: T,
+  isArray?: boolean,
 };
 
-/**
- * @deprecated Use {@link formatUtils.Type}
- */
-export type FormatType = formatUtils.Type;
-/**
- * @deprecated Use {@link formatUtils.Type}
- */
-export const FormatType = formatUtils.Type;
-
-export type BaseSettingsDefinition<T extends SettingsType = SettingsType> = {
-  description: string;
-  type: T;
-} & ({isArray?: false} | {isArray: true, concatenateValues?: boolean});
-
 export type ShapeSettingsDefinition = BaseSettingsDefinition<SettingsType.SHAPE> & {
-  properties: {[propertyName: string]: SettingsDefinition};
+  properties: {[propertyName: string]: SettingsDefinition},
 };
 
 export type MapSettingsDefinition = BaseSettingsDefinition<SettingsType.MAP> & {
-  valueDefinition: SettingsDefinitionNoDefault;
-  normalizeKeys?: (key: string) => string;
+  valueDefinition: SettingsDefinitionNoDefault,
+  normalizeKeys?: (key: string) => string,
 };
 
 export type SimpleSettingsDefinition = BaseSettingsDefinition<Exclude<SettingsType, SettingsType.SHAPE | SettingsType.MAP>> & {
-  default: any;
-  defaultText?: any;
-  isNullable?: boolean;
-  values?: Array<any>;
+  default: any,
+  defaultText?: any,
+  isNullable?: boolean,
+  values?: Array<any>,
 };
 
 export type SettingsDefinitionNoDefault =
@@ -223,19 +153,15 @@
   | SimpleSettingsDefinition;
 
 export type PluginConfiguration = {
-  modules: Map<string, any>;
-  plugins: Set<string>;
+  modules: Map<string, any>,
+  plugins: Set<string>,
 };
-
-export enum WindowsLinkType {
-  JUNCTIONS = `junctions`,
-  SYMLINKS = `symlinks`,
-}
 
 // General rules:
 //
 // - filenames that don't accept actual paths must end with the "Filename" suffix
 //   prefer to use absolute paths instead, since they are automatically resolved
+//   ex: lockfileFilename
 //
 // - folders must end with the "Folder" suffix
 //   ex: cacheFolder, pnpVirtualFolder
@@ -267,10 +193,20 @@
     type: SettingsType.BOOLEAN,
     default: false,
   },
+  ignoreCwd: {
+    description: `If true, the \`--cwd\` flag will be ignored`,
+    type: SettingsType.BOOLEAN,
+    default: false,
+  },
 
   // Settings related to the package manager internal names
+  cacheKeyOverride: {
+    description: `A global cache key override; used only for test purposes`,
+    type: SettingsType.STRING,
+    default: null,
+  },
   globalFolder: {
-    description: `Folder where all system-global files are stored`,
+    description: `Folder where are stored the system-wide settings`,
     type: SettingsType.ABSOLUTE_PATH,
     default: folderUtils.getDefaultGlobalFolder(),
   },
@@ -283,12 +219,22 @@
     description: `Zip files compression level, from 0 to 9 or mixed (a variant of 9, which stores some files uncompressed, when compression doesn't yield good results)`,
     type: SettingsType.NUMBER,
     values: [`mixed`, 0, 1, 2, 3, 4, 5, 6, 7, 8, 9],
-    default: 0,
+    default: DEFAULT_COMPRESSION_LEVEL,
   },
   virtualFolder: {
-    description: `Folder where the virtual packages (cf doc) will be mapped on the disk (must be named __virtual__)`,
+    description: `Folder where the virtual packages (cf doc) will be mapped on the disk (must be named $$virtual)`,
     type: SettingsType.ABSOLUTE_PATH,
-    default: `./.yarn/__virtual__`,
+    default: `./.yarn/$$virtual`,
+  },
+  bstatePath: {
+    description: `Path of the file where the current state of the built packages must be stored`,
+    type: SettingsType.ABSOLUTE_PATH,
+    default: `./.yarn/build-state.yml`,
+  },
+  lockfileFilename: {
+    description: `Name of the files where the Yarn dependency tree entries must be stored`,
+    type: SettingsType.STRING,
+    default: DEFAULT_LOCK_FILENAME,
   },
   installStatePath: {
     description: `Path of the file where the install state will be persisted`,
@@ -309,26 +255,25 @@
   enableGlobalCache: {
     description: `If true, the system-wide cache folder will be used regardless of \`cache-folder\``,
     type: SettingsType.BOOLEAN,
-    default: true,
-  },
-  cacheMigrationMode: {
-    description: `Defines the conditions under which Yarn upgrades should cause the cache archives to be regenerated.`,
-    type: SettingsType.STRING,
-    values: [`always`, `match-spec`, `required-only`],
-    default: `always`,
+    default: false,
+  },
+  enableAbsoluteVirtuals: {
+    description: `If true, the virtual symlinks will use absolute paths if required [non portable!!]`,
+    type: SettingsType.BOOLEAN,
+    default: false,
   },
 
   // Settings related to the output style
   enableColors: {
     description: `If true, the CLI is allowed to use colors in its output`,
     type: SettingsType.BOOLEAN,
-    default: formatUtils.supportsColor,
+    default: supportsColor,
     defaultText: `<dynamic>`,
   },
   enableHyperlinks: {
     description: `If true, the CLI is allowed to use hyperlinks in its output`,
     type: SettingsType.BOOLEAN,
-    default: formatUtils.supportsHyperlinks,
+    default: supportsHyperlinks,
     defaultText: `<dynamic>`,
   },
   enableInlineBuilds: {
@@ -337,15 +282,10 @@
     default: isCI,
     defaultText: `<dynamic>`,
   },
-  enableMessageNames: {
-    description: `If true, the CLI will prefix most messages with codes suitable for search engines`,
-    type: SettingsType.BOOLEAN,
-    default: true,
-  },
   enableProgressBars: {
     description: `If true, the CLI is allowed to show a progress bar for long-running events`,
     type: SettingsType.BOOLEAN,
-    default: !isCI,
+    default: !isCI && process.stdout.isTTY && process.stdout.columns > 22,
     defaultText: `<dynamic>`,
   },
   enableTimers: {
@@ -353,11 +293,10 @@
     type: SettingsType.BOOLEAN,
     default: true,
   },
-  enableTips: {
-    description: `If true, installs will print a helpful message every day of the week`,
-    type: SettingsType.BOOLEAN,
-    default: !isCI,
-    defaultText: `<dynamic>`,
+  preferAggregateCacheInfo: {
+    description: `If true, the CLI will only print a one-line report of any cache changes`,
+    type: SettingsType.BOOLEAN,
+    default: isCI,
   },
   preferInteractive: {
     description: `If true, the CLI will automatically use the interactive mode when called from a TTY`,
@@ -392,33 +331,6 @@
     type: SettingsType.BOOLEAN,
     default: true,
   },
-  supportedArchitectures: {
-    description: `Architectures that Yarn will fetch and inject into the resolver`,
-    type: SettingsType.SHAPE,
-    properties: {
-      os: {
-        description: `Array of supported process.platform strings, or null to target them all`,
-        type: SettingsType.STRING,
-        isArray: true,
-        isNullable: true,
-        default: [`current`],
-      },
-      cpu: {
-        description: `Array of supported process.arch strings, or null to target them all`,
-        type: SettingsType.STRING,
-        isArray: true,
-        isNullable: true,
-        default: [`current`],
-      },
-      libc: {
-        description: `Array of supported libc libraries, or null to target them all`,
-        type: SettingsType.STRING,
-        isArray: true,
-        isNullable: true,
-        default: [`current`],
-      },
-    },
-  },
 
   // Settings related to network access
   enableMirror: {
@@ -427,14 +339,9 @@
     default: true,
   },
   enableNetwork: {
-    description: `If false, Yarn will refuse to use the network if required to`,
+    description: `If false, the package manager will refuse to use the network if required to`,
     type: SettingsType.BOOLEAN,
     default: true,
-  },
-  enableOfflineMode: {
-    description: `If true, Yarn will attempt to retrieve files and metadata from the global cache rather than the network`,
-    type: SettingsType.BOOLEAN,
-    default: false,
   },
   httpProxy: {
     description: `URL of the http proxy that must be used for outgoing http requests`,
@@ -465,116 +372,14 @@
   networkConcurrency: {
     description: `Maximal number of concurrent requests`,
     type: SettingsType.NUMBER,
-    default: 50,
-  },
-  taskPoolConcurrency: {
-    description: `Maximal amount of concurrent heavy task processing`,
-    type: SettingsType.NUMBER,
-    default: nodeUtils.availableParallelism(),
-  },
-  taskPoolMode: {
-    description: `Execution strategy for heavy tasks`,
-    type: SettingsType.STRING,
-    values: [`async`, `workers`],
-    default: `workers`,
-  },
-  networkSettings: {
-    description: `Network settings per hostname (glob patterns are supported)`,
-    type: SettingsType.MAP,
-    valueDefinition: {
-      description: ``,
-      type: SettingsType.SHAPE,
-      properties: {
-        httpsCaFilePath: {
-          description: `Path to file containing one or multiple Certificate Authority signing certificates`,
-          type: SettingsType.ABSOLUTE_PATH,
-          default: null,
-        },
-        enableNetwork: {
-          description: `If false, the package manager will refuse to use the network if required to`,
-          type: SettingsType.BOOLEAN,
-          default: null,
-        },
-        httpProxy: {
-          description: `URL of the http proxy that must be used for outgoing http requests`,
-          type: SettingsType.STRING,
-          default: null,
-        },
-        httpsProxy: {
-          description: `URL of the http proxy that must be used for outgoing https requests`,
-          type: SettingsType.STRING,
-          default: null,
-        },
-        httpsKeyFilePath: {
-          description: `Path to file containing private key in PEM format`,
-          type: SettingsType.ABSOLUTE_PATH,
-          default: null,
-        },
-        httpsCertFilePath: {
-          description: `Path to file containing certificate chain in PEM format`,
-          type: SettingsType.ABSOLUTE_PATH,
-          default: null,
-        },
-      },
-    },
-  },
-  httpsCaFilePath: {
-    description: `A path to a file containing one or multiple Certificate Authority signing certificates`,
-    type: SettingsType.ABSOLUTE_PATH,
-    default: null,
-  },
-  httpsKeyFilePath: {
-    description: `Path to file containing private key in PEM format`,
-    type: SettingsType.ABSOLUTE_PATH,
-    default: null,
-  },
-  httpsCertFilePath: {
-    description: `Path to file containing certificate chain in PEM format`,
-    type: SettingsType.ABSOLUTE_PATH,
-    default: null,
-  },
-  enableStrictSsl: {
-    description: `If false, SSL certificate errors will be ignored`,
-    type: SettingsType.BOOLEAN,
-    default: true,
-  },
-
-  logFilters: {
-    description: `Overrides for log levels`,
-    type: SettingsType.SHAPE,
-    isArray: true,
-    concatenateValues: true,
-    properties: {
-      code: {
-        description: `Code of the messages covered by this override`,
-        type: SettingsType.STRING,
-        default: undefined,
-      },
-      text: {
-        description: `Code of the texts covered by this override`,
-        type: SettingsType.STRING,
-        default: undefined,
-      },
-      pattern: {
-        description: `Code of the patterns covered by this override`,
-        type: SettingsType.STRING,
-        default: undefined,
-      },
-      level: {
-        description: `Log level override, set to null to remove override`,
-        type: SettingsType.STRING,
-        values: Object.values(formatUtils.LogLevel),
-        isNullable: true,
-        default: undefined,
-      },
-    },
+    default: Infinity,
   },
 
   // Settings related to telemetry
   enableTelemetry: {
     description: `If true, telemetry will be periodically sent, following the rules in https://yarnpkg.com/advanced/telemetry`,
     type: SettingsType.BOOLEAN,
-    default: true,
+    default: !isCI,
   },
   telemetryInterval: {
     description: `Minimal amount of time between two telemetry uploads, in days`,
@@ -588,19 +393,8 @@
   },
 
   // Settings related to security
-  enableHardenedMode: {
-    description: `If true, automatically enable --check-resolutions --refresh-lockfile on installs`,
-    type: SettingsType.BOOLEAN,
-    default: isPR && isPublicRepository,
-    defaultText: `<true on public PRs>`,
-  },
   enableScripts: {
     description: `If true, packages are allowed to have install scripts by default`,
-    type: SettingsType.BOOLEAN,
-    default: true,
-  },
-  enableStrictSettings: {
-    description: `If true, unknown settings will cause Yarn to abort`,
     type: SettingsType.BOOLEAN,
     default: true,
   },
@@ -613,14 +407,6 @@
     description: `Enumeration defining what to do when a checksum doesn't match expectations`,
     type: SettingsType.STRING,
     default: `throw`,
-  },
-
-  // Miscellaneous settings
-  injectEnvironmentFiles: {
-    description: `List of all the environment files that Yarn should inject inside the process when it starts`,
-    type: SettingsType.ABSOLUTE_PATH,
-    default: [`.env.yarn?`],
-    isArray: true,
   },
 
   // Package patching - to fix incorrect definitions
@@ -628,167 +414,36 @@
     description: `Map of package corrections to apply on the dependency tree`,
     type: SettingsType.MAP,
     valueDefinition: {
-      description: `The extension that will be applied to any package whose version matches the specified range`,
-      type: SettingsType.SHAPE,
-      properties: {
-        dependencies: {
-          description: `The set of dependencies that must be made available to the current package in order for it to work properly`,
-          type: SettingsType.MAP,
-          valueDefinition: {
-            description: `A range`,
-            type: SettingsType.STRING,
-          },
-        },
-        peerDependencies: {
-          description: `Inherited dependencies - the consumer of the package will be tasked to provide them`,
-          type: SettingsType.MAP,
-          valueDefinition: {
-            description: `A semver range`,
-            type: SettingsType.STRING,
-          },
-        },
-        peerDependenciesMeta: {
-          description: `Extra information related to the dependencies listed in the peerDependencies field`,
-          type: SettingsType.MAP,
-          valueDefinition: {
-            description: `The peerDependency meta`,
-            type: SettingsType.SHAPE,
-            properties: {
-              optional: {
-                description: `If true, the selected peer dependency will be marked as optional by the package manager and the consumer omitting it won't be reported as an error`,
-                type: SettingsType.BOOLEAN,
-                default: false,
-              },
-            },
-          },
-        },
-      },
+      description: ``,
+      type: SettingsType.ANY,
     },
   },
 };
 
-export interface ConfigurationValueMap {
-  lastUpdateCheck: string | null;
-
-  yarnPath: PortablePath | null;
-  ignorePath: boolean;
-
-  globalFolder: PortablePath;
-  cacheFolder: PortablePath;
-  compressionLevel: `mixed` | 0 | 1 | 2 | 3 | 4 | 5 | 6 | 7 | 8 | 9;
-  virtualFolder: PortablePath;
-  installStatePath: PortablePath;
-  immutablePatterns: Array<string>;
-  rcFilename: Filename;
-  enableGlobalCache: boolean;
-  cacheMigrationMode: `always` | `match-spec` | `required-only`;
-
-  enableColors: boolean;
-  enableHyperlinks: boolean;
-  enableInlineBuilds: boolean;
-  enableMessageNames: boolean;
-  enableProgressBars: boolean;
-  enableTimers: boolean;
-  enableTips: boolean;
-  preferInteractive: boolean;
-  preferTruncatedLines: boolean;
-  progressBarStyle: string | undefined;
-
-  defaultLanguageName: string;
-  defaultProtocol: string;
-  enableTransparentWorkspaces: boolean;
-  supportedArchitectures: miscUtils.ToMapValue<SupportedArchitectures>;
-
-  enableMirror: boolean;
-  enableNetwork: boolean;
-  enableOfflineMode: boolean;
-  httpProxy: string | null;
-  httpsProxy: string | null;
-  unsafeHttpWhitelist: Array<string>;
-  httpTimeout: number;
-  httpRetry: number;
-  networkConcurrency: number;
-  networkSettings: Map<string, miscUtils.ToMapValue<{
-    httpsCaFilePath: PortablePath | null;
-    enableNetwork: boolean | null;
-    httpProxy: string | null;
-    httpsProxy: string | null;
-    httpsKeyFilePath: PortablePath | null;
-    httpsCertFilePath: PortablePath | null;
-  }>>;
-  httpsCaFilePath: PortablePath | null;
-  httpsKeyFilePath: PortablePath | null;
-  httpsCertFilePath: PortablePath | null;
-  enableStrictSsl: boolean;
-  taskPoolConcurrency: number;
-  taskPoolMode: string;
-
-  logFilters: Array<miscUtils.ToMapValue<{code?: string, text?: string, pattern?: string, level?: formatUtils.LogLevel | null}>>;
-
-  // Settings related to telemetry
-  enableTelemetry: boolean;
-  telemetryInterval: number;
-  telemetryUserId: string | null;
-
-  // Settings related to security
-  enableHardenedMode: boolean;
-  enableScripts: boolean;
-  enableStrictSettings: boolean;
-  enableImmutableCache: boolean;
-  checksumBehavior: string;
-
-  // Miscellaneous settings
-  injectEnvironmentFiles: Array<PortablePath>;
-
-  // Package patching - to fix incorrect definitions
-  packageExtensions: Map<string, miscUtils.ToMapValue<{
-    dependencies?: Map<string, string>;
-    peerDependencies?: Map<string, string>;
-    peerDependenciesMeta?: Map<string, miscUtils.ToMapValue<{optional?: boolean}>>;
-  }>>;
+function parseBoolean(value: unknown) {
+  switch (value) {
+    case `true`:
+    case `1`:
+    case 1:
+    case true: {
+      return true;
+    } break;
+
+    case `false`:
+    case `0`:
+    case 0:
+    case false: {
+      return false;
+    } break;
+
+    default: {
+      throw new Error(`Couldn't parse "${value}" as a boolean`);
+    } break;
+  }
 }
 
-export type PackageExtensionData = miscUtils.MapValueToObjectValue<miscUtils.MapValue<ConfigurationValueMap['packageExtensions']>>;
-
-export type PackageExtensions = Map<IdentHash, Array<[string, Array<PackageExtension>]>>;
-
-type SimpleDefinitionForType<T> = SimpleSettingsDefinition & {
-  type:
-  | (T extends boolean ? SettingsType.BOOLEAN : never)
-  | (T extends number ? SettingsType.NUMBER : never)
-  | (T extends PortablePath ? SettingsType.ABSOLUTE_PATH : never)
-  | (T extends string ? SettingsType.LOCATOR | SettingsType.LOCATOR_LOOSE | SettingsType.SECRET | SettingsType.STRING : never)
-  | SettingsType.ANY
-  ;
-};
-
-type DefinitionForTypeHelper<T> = T extends Map<string, infer U>
-  ? (MapSettingsDefinition & {valueDefinition: Omit<DefinitionForType<U>, 'default'>})
-  : T extends miscUtils.ToMapValue<infer U>
-    ? (ShapeSettingsDefinition & {properties: ConfigurationDefinitionMap<U>})
-    : SimpleDefinitionForType<T>;
-
-type DefinitionForType<T> = T extends Array<infer U>
-  ? (DefinitionForTypeHelper<U> & {isArray: true})
-  : (DefinitionForTypeHelper<T> & {isArray?: false});
-
-// We use this type to enforce that the types defined in the
-// `ConfigurationValueMap` interface match what's listed in
-// the `configuration` field from plugin definitions
-//
-// Note: it doesn't currently support checking enumerated types
-// against what's actually put in the `values` field.
-export type ConfigurationDefinitionMap<V = ConfigurationValueMap> = {
-  [K in keyof V]: DefinitionForType<V[K]>;
-};
-
-// There are two types of values
-// 1. ResolvedRcFile from `configUtils.resolveRcFiles`
-// 2. objects passed directly via `configuration.useWithSource` or `configuration.use`
-function parseValue(configuration: Configuration, path: string, valueBase: unknown, definition: SettingsDefinition, folder: PortablePath) {
-  const value = configUtils.getValue(valueBase);
-
-  if (definition.isArray || (definition.type === SettingsType.ANY && Array.isArray(value))) {
+function parseValue(configuration: Configuration, path: string, value: unknown, definition: SettingsDefinition, folder: PortablePath) {
+  if (definition.isArray) {
     if (!Array.isArray(value)) {
       return String(value).split(/,/).map(segment => {
         return parseSingleValue(configuration, path, segment, definition, folder);
@@ -800,21 +455,19 @@
     if (Array.isArray(value)) {
       throw new Error(`Non-array configuration settings "${path}" cannot be an array`);
     } else {
-      return parseSingleValue(configuration, path, valueBase, definition, folder);
+      return parseSingleValue(configuration, path, value, definition, folder);
     }
   }
 }
 
-function parseSingleValue(configuration: Configuration, path: string, valueBase: unknown, definition: SettingsDefinition, folder: PortablePath) {
-  const value = configUtils.getValue(valueBase);
-
+function parseSingleValue(configuration: Configuration, path: string, value: unknown, definition: SettingsDefinition, folder: PortablePath) {
   switch (definition.type) {
     case SettingsType.ANY:
-      return configUtils.getValueByTree(value);
+      return value;
     case SettingsType.SHAPE:
-      return parseShape(configuration, path, valueBase, definition, folder);
+      return parseShape(configuration, path, value, definition, folder);
     case SettingsType.MAP:
-      return parseMap(configuration, path, valueBase, definition, folder);
+      return parseMap(configuration, path, value, definition, folder);
   }
 
   if (value === null && !definition.isNullable && definition.default !== null)
@@ -824,35 +477,25 @@
     return value;
 
   const interpretValue = () => {
-    if (definition.type === SettingsType.BOOLEAN && typeof value !== `string`)
-      return miscUtils.parseBoolean(value);
+    if (definition.type === SettingsType.BOOLEAN)
+      return parseBoolean(value);
 
     if (typeof value !== `string`)
-      throw new Error(`Expected configuration setting "${path}" to be a string, got ${typeof value}`);
+      throw new Error(`Expected value (${value}) to be a string`);
 
     const valueWithReplacedVariables = miscUtils.replaceEnvVariables(value, {
-      env: configuration.env,
+      env: process.env,
     });
 
     switch (definition.type) {
-      case SettingsType.ABSOLUTE_PATH:{
-        let cwd = folder;
-
-        // singleValue's source should be a single file path, if it exists
-        const source = configUtils.getSource(valueBase);
-        if (source && source[0] !== `<`)
-          cwd = ppath.dirname(source as PortablePath);
-
-        return ppath.resolve(cwd, npath.toPortablePath(valueWithReplacedVariables));
-      }
+      case SettingsType.ABSOLUTE_PATH:
+        return ppath.resolve(folder, npath.toPortablePath(valueWithReplacedVariables));
       case SettingsType.LOCATOR_LOOSE:
         return structUtils.parseLocator(valueWithReplacedVariables, false);
       case SettingsType.NUMBER:
         return parseInt(valueWithReplacedVariables);
       case SettingsType.LOCATOR:
         return structUtils.parseLocator(valueWithReplacedVariables);
-      case SettingsType.BOOLEAN:
-        return miscUtils.parseBoolean(valueWithReplacedVariables);
       default:
         return valueWithReplacedVariables;
     }
@@ -866,15 +509,11 @@
   return interpreted;
 }
 
-function parseShape(configuration: Configuration, path: string, valueBase: unknown, definition: ShapeSettingsDefinition, folder: PortablePath) {
-  const value = configUtils.getValue(valueBase);
-
+function parseShape(configuration: Configuration, path: string, value: unknown, definition: ShapeSettingsDefinition, folder: PortablePath) {
   if (typeof value !== `object` || Array.isArray(value))
     throw new UsageError(`Object configuration settings "${path}" must be an object`);
 
-  const result: Map<string, any> = getDefaultValue(configuration, definition, {
-    ignoreArrays: true,
-  });
+  const result: Map<string, any> = getDefaultValue(configuration, definition);
 
   if (value === null)
     return result;
@@ -892,9 +531,7 @@
   return result;
 }
 
-function parseMap(configuration: Configuration, path: string, valueBase: unknown, definition: MapSettingsDefinition, folder: PortablePath) {
-  const value = configUtils.getValue(valueBase);
-
+function parseMap(configuration: Configuration, path: string, value: unknown, definition: MapSettingsDefinition, folder: PortablePath) {
   const result = new Map<string, any>();
 
   if (typeof value !== `object` || Array.isArray(value))
@@ -904,10 +541,10 @@
     return result;
 
   for (const [propKey, propValue] of Object.entries(value)) {
-    const normalizedKey = definition.normalizeKeys ? definition.normalizeKeys(propKey) : propKey;
+    const normalizedKey = definition.normalizeKeys? definition.normalizeKeys(propKey) : propKey;
     const subPath = `${path}['${normalizedKey}']`;
 
-    // @ts-expect-error: SettingsDefinitionNoDefault has ... no default ... but
+    // @ts-ignore: SettingsDefinitionNoDefault has ... no default ... but
     // that's fine because we're guaranteed it's not undefined.
     const valueDefinition: SettingsDefinition = definition.valueDefinition;
 
@@ -917,33 +554,27 @@
   return result;
 }
 
-function getDefaultValue(configuration: Configuration, definition: SettingsDefinition, {ignoreArrays = false}: {ignoreArrays?: boolean} = {}) {
+function getDefaultValue(configuration: Configuration, definition: SettingsDefinition) {
   switch (definition.type) {
     case SettingsType.SHAPE: {
-      if (definition.isArray && !ignoreArrays)
-        return [];
-
       const result = new Map<string, any>();
 
       for (const [propKey, propDefinition] of Object.entries(definition.properties))
         result.set(propKey, getDefaultValue(configuration, propDefinition));
 
       return result;
-    }
+    } break;
+
     case SettingsType.MAP: {
-      if (definition.isArray && !ignoreArrays)
-        return [];
-
       return new Map<string, any>();
-    }
+    } break;
+
     case SettingsType.ABSOLUTE_PATH: {
       if (definition.default === null)
         return null;
 
       if (configuration.projectCwd === null) {
-        if (Array.isArray(definition.default)) {
-          return definition.default.map((entry: string) => ppath.normalize(entry as PortablePath));
-        } else if (ppath.isAbsolute(definition.default)) {
+        if (ppath.isAbsolute(definition.default)) {
           return ppath.normalize(definition.default);
         } else if (definition.isNullable) {
           return null;
@@ -959,10 +590,11 @@
           return ppath.resolve(configuration.projectCwd, definition.default);
         }
       }
-    }
+    } break;
+
     default: {
       return definition.default;
-    }
+    } break;
   }
 }
 
@@ -987,34 +619,20 @@
   }
 
   if (definition.type === SettingsType.MAP && rawValue instanceof Map) {
-    if (rawValue.size === 0)
-      return undefined;
-
     const newValue: Map<string, unknown> = new Map();
 
-    for (const [key, value] of rawValue.entries()) {
-      const transformedValue = transformConfiguration(value, definition.valueDefinition, transforms);
-      if (typeof transformedValue !== `undefined`) {
-        newValue.set(key, transformedValue);
-      }
-    }
+    for (const [key, value] of rawValue.entries())
+      newValue.set(key, transformConfiguration(value, definition.valueDefinition, transforms));
 
     return newValue;
   }
 
   if (definition.type === SettingsType.SHAPE && rawValue instanceof Map) {
-    if (rawValue.size === 0)
-      return undefined;
-
     const newValue: Map<string, unknown> = new Map();
 
     for (const [key, value] of rawValue.entries()) {
       const propertyDefinition = definition.properties[key];
-
-      const transformedValue = transformConfiguration(value, propertyDefinition, transforms);
-      if (typeof transformedValue !== `undefined`) {
-        newValue.set(key, transformedValue);
-      }
+      newValue.set(key, transformConfiguration(value, propertyDefinition, transforms));
     }
 
     return newValue;
@@ -1050,65 +668,21 @@
   return DEFAULT_RC_FILENAME as Filename;
 }
 
-async function tryRead(p: PortablePath) {
-  try {
-    return await xfs.readFilePromise(p);
-  } catch {
-    return Buffer.of();
-  }
+export enum ProjectLookup {
+  LOCKFILE,
+  MANIFEST,
+  NONE,
 }
 
-async function isSameBinaryContent(a: PortablePath, b: PortablePath) {
-  return Buffer.compare(...await Promise.all([
-    tryRead(a),
-    tryRead(b),
-  ])) === 0;
-}
-
-async function isSameBinaryInode(a: PortablePath, b: PortablePath) {
-  const [aStat, bStat] = await Promise.all([
-    xfs.statPromise(a),
-    xfs.statPromise(b),
-  ]);
-
-  return aStat.dev === bStat.dev && aStat.ino === bStat.ino;
-}
-
-const isSameBinary = process.platform === `win32`
-  ? isSameBinaryContent
-  : isSameBinaryInode;
-
-async function checkYarnPath({configuration, selfPath}: {configuration: Configuration, selfPath: PortablePath}): Promise<PortablePath | null> {
-  const yarnPath = configuration.get(`yarnPath`);
-  const ignorePath = configuration.get(`ignorePath`);
-
-  if (ignorePath || yarnPath === null || yarnPath === selfPath)
-    return null;
-
-  if (await isSameBinary(yarnPath, selfPath))
-    return null;
-
-  return yarnPath;
-}
-
 export type FindProjectOptions = {
-  strict?: boolean;
-  usePathCheck?: PortablePath | null;
-  useRc?: boolean;
+  lookup?: ProjectLookup,
+  strict?: boolean,
+  usePath?: boolean,
+  useRc?: boolean,
 };
 
-export type RcFile = {
-  cwd: PortablePath;
-  path: PortablePath;
-  data: any;
-};
-
 export class Configuration {
-  public static deleteProperty = Symbol();
-
   public static telemetry: TelemetryManager | null = null;
-
-  public isCI = isCI;
 
   public startingCwd: PortablePath;
   public projectCwd: PortablePath | null = null;
@@ -1121,7 +695,11 @@
 
   public invalid: Map<string, string> = new Map();
 
-  public env: Record<string, string | undefined> = {};
+  public packageExtensions: Map<IdentHash, Array<{
+    descriptor: Descriptor,
+    changes: Set<string>,
+    patch: (pkg: Package) => void,
+  }>> = new Map();
 
   public limits: Map<string, Limit> = new Map();
 
@@ -1180,25 +758,12 @@
    * way around).
    */
 
-  static async find(startingCwd: PortablePath, pluginConfiguration: PluginConfiguration | null, {strict = true, usePathCheck = null, useRc = true}: FindProjectOptions = {}) {
+  static async find(startingCwd: PortablePath, pluginConfiguration: PluginConfiguration | null, {lookup = ProjectLookup.LOCKFILE, strict = true, usePath = false, useRc = true}: FindProjectOptions = {}) {
     const environmentSettings = getEnvironmentSettings();
     delete environmentSettings.rcFilename;
 
-    const configuration = new Configuration(startingCwd);
     const rcFiles = await Configuration.findRcFiles(startingCwd);
-
-    const homeRcFile = await Configuration.findFolderRcFile(folderUtils.getHomeFolder());
-    if (homeRcFile) {
-      const rcFile = rcFiles.find(rcFile => rcFile.path === homeRcFile.path);
-      if (!rcFile) {
-        rcFiles.unshift(homeRcFile);
-      }
-    }
-
-    const resolvedRcFile = configUtils.resolveRcFiles(rcFiles.map(rcFile => [rcFile.path, rcFile.data]));
-
-    // XXX: in fact, it is not useful, but in order not to change the parameters of useWithSource, temporarily put a thing to prevent errors.
-    const resolvedRcFileCwd = PortablePath.dot;
+    const homeRcFile = await Configuration.findHomeRcFile();
 
     // First we will parse the `yarn-path` settings. Doing this now allows us
     // to not have to load the plugins if there's a `yarn-path` configured.
@@ -1206,52 +771,50 @@
     type CoreKeys = keyof typeof coreDefinitions;
     type CoreFields = {[key in CoreKeys]: any};
 
-    const allCoreFieldKeys = new Set(Object.keys(coreDefinitions));
-
-    const pickPrimaryCoreFields = ({yarnPath, ignorePath, injectEnvironmentFiles}: CoreFields) => ({yarnPath, ignorePath, injectEnvironmentFiles});
-    const pickSecondaryCoreFields = ({yarnPath, ignorePath, injectEnvironmentFiles, ...rest}: CoreFields) => {
-      const secondaryCoreFields: CoreFields = {};
-      for (const [key, value] of Object.entries(rest))
-        if (allCoreFieldKeys.has(key))
-          secondaryCoreFields[key] = value;
-
-      return secondaryCoreFields;
-    };
-
-    const pickPluginFields = ({yarnPath, ignorePath, ...rest}: CoreFields) => {
-      const pluginFields: any = {};
-      for (const [key, value] of Object.entries(rest))
-        if (!allCoreFieldKeys.has(key))
-          pluginFields[key] = value;
-
-      return pluginFields;
-    };
-
-    configuration.importSettings(pickPrimaryCoreFields(coreDefinitions));
-    configuration.useWithSource(`<environment>`, pickPrimaryCoreFields(environmentSettings), startingCwd, {strict: false});
-
-    if (resolvedRcFile) {
-      const [source, data] = resolvedRcFile;
-      configuration.useWithSource(source, pickPrimaryCoreFields(data), resolvedRcFileCwd, {strict: false});
-    }
-
-    if (usePathCheck) {
-      const yarnPath = await checkYarnPath({
-        configuration,
-        selfPath: usePathCheck,
-      });
-
-      if (yarnPath !== null) {
+    const pickCoreFields = ({ignoreCwd, yarnPath, ignorePath, lockfileFilename}: CoreFields) => ({ignoreCwd, yarnPath, ignorePath, lockfileFilename});
+    const excludeCoreFields = ({ignoreCwd, yarnPath, ignorePath, lockfileFilename, ...rest}: CoreFields) => rest;
+
+    const configuration = new Configuration(startingCwd);
+    configuration.importSettings(pickCoreFields(coreDefinitions));
+
+    configuration.useWithSource(`<environment>`, pickCoreFields(environmentSettings), startingCwd, {strict: false});
+    for (const {path, cwd, data} of rcFiles)
+      configuration.useWithSource(path, pickCoreFields(data), cwd, {strict: false});
+    if (homeRcFile)
+      configuration.useWithSource(homeRcFile.path, pickCoreFields(homeRcFile.data), homeRcFile.cwd, {strict: false});
+
+    if (usePath) {
+      const yarnPath: PortablePath = configuration.get<PortablePath>(`yarnPath`);
+      const ignorePath = configuration.get<boolean>(`ignorePath`);
+
+      if (yarnPath !== null && !ignorePath) {
         return configuration;
-      } else {
-        configuration.useWithSource(`<override>`, {ignorePath: true}, startingCwd, {strict: false, overwrite: true});
       }
     }
 
     // We need to know the project root before being able to truly instantiate
-    // our configuration.
-
-    const projectCwd = await Configuration.findProjectCwd(startingCwd);
+    // our configuration, and to know that we need to know the lockfile name
+
+    const lockfileFilename = configuration.get<Filename>(`lockfileFilename`);
+
+    let projectCwd: PortablePath | null;
+    switch (lookup) {
+      case ProjectLookup.LOCKFILE: {
+        projectCwd = await Configuration.findProjectCwd(startingCwd, lockfileFilename);
+      } break;
+
+      case ProjectLookup.MANIFEST: {
+        projectCwd = await Configuration.findProjectCwd(startingCwd, null);
+      } break;
+
+      case ProjectLookup.NONE: {
+        if (xfs.existsSync(ppath.join(startingCwd, `package.json` as Filename))) {
+          projectCwd = ppath.resolve(startingCwd);
+        } else {
+          projectCwd = null;
+        }
+      } break;
+    }
 
     // Great! We now have enough information to really start to setup the
     // core configuration object.
@@ -1259,65 +822,38 @@
     configuration.startingCwd = startingCwd;
     configuration.projectCwd = projectCwd;
 
-    const env = Object.assign(Object.create(null), process.env);
-    configuration.env = env;
-
-    // load the environment files
-    const environmentFiles = await Promise.all(configuration.get(`injectEnvironmentFiles`).map(async p => {
-      const content = p.endsWith(`?`)
-        ? await xfs.readFilePromise(p.slice(0, -1) as PortablePath, `utf8`).catch(() => ``)
-        : await xfs.readFilePromise(p as PortablePath, `utf8`);
-
-      return parseDotEnv(content);
-    }));
-
-    for (const environmentEntries of environmentFiles)
-      for (const [key, value] of Object.entries(environmentEntries))
-        configuration.env[key] = miscUtils.replaceEnvVariables(value, {env});
-
-    // load all fields of the core definitions
-    configuration.importSettings(pickSecondaryCoreFields(coreDefinitions));
-    configuration.useWithSource(`<environment>`, pickSecondaryCoreFields(environmentSettings), startingCwd, {strict});
-
-    if (resolvedRcFile) {
-      const [source, data] = resolvedRcFile;
-      configuration.useWithSource(source, pickSecondaryCoreFields(data), resolvedRcFileCwd, {strict});
-    }
+    configuration.importSettings(excludeCoreFields(coreDefinitions));
 
     // Now that the configuration object is almost ready, we need to load all
     // the configured plugins
 
-    const getDefault = (object: any) => {
-      return `default` in object ? object.default : object;
-    };
-
-    // load the core plugins
-    const corePlugins = new Map<string, Plugin>([
+    const plugins = new Map<string, Plugin>([
       [`@@core`, CorePlugin],
     ]);
 
-    if (pluginConfiguration !== null)
+    const interop =
+      (obj: any) => obj.__esModule
+        ? obj.default
+        : obj;
+
+    if (pluginConfiguration !== null) {
       for (const request of pluginConfiguration.plugins.keys())
-        corePlugins.set(request, getDefault(pluginConfiguration.modules.get(request)));
-
-    for (const [name, corePlugin] of corePlugins)
-      configuration.activatePlugin(name, corePlugin);
-
-    // load third-party plugins
-    const thirdPartyPlugins = new Map<string, Plugin>([]);
-    if (pluginConfiguration !== null) {
+        plugins.set(request, interop(pluginConfiguration.modules.get(request)));
+
       const requireEntries = new Map();
-      for (const request of builtinModules)
-        requireEntries.set(request, () => miscUtils.dynamicRequire(request));
+      for (const request of nodeUtils.builtinModules())
+        requireEntries.set(request, () => nodeUtils.dynamicRequire(request));
       for (const [request, embedModule] of pluginConfiguration.modules)
         requireEntries.set(request, () => embedModule);
 
       const dynamicPlugins = new Set();
 
-      const importPlugin = async (pluginPath: PortablePath, source: string) => {
-        const {factory, name} = miscUtils.dynamicRequire(pluginPath);
-        if (!factory)
-          return;
+      const getDefault = (object: any) => {
+        return object.default || object;
+      };
+
+      const importPlugin = (pluginPath: PortablePath, source: string) => {
+        const {factory, name} = nodeUtils.dynamicRequire(npath.fromPortablePath(pluginPath));
 
         // Prevent plugin redefinition so that the ones declared deeper in the
         // filesystem always have precedence over the ones below.
@@ -1333,8 +869,8 @@
           }
         };
 
-        const plugin = await miscUtils.prettifyAsyncErrors(async () => {
-          return getDefault(await factory(pluginRequire));
+        const plugin = miscUtils.prettifySyncErrors(() => {
+          return getDefault(factory(pluginRequire));
         }, message => {
           return `${message} (when initializing ${name}, defined in ${source})`;
         });
@@ -1342,13 +878,13 @@
         requireEntries.set(name, () => plugin);
 
         dynamicPlugins.add(name);
-        thirdPartyPlugins.set(name, plugin);
+        plugins.set(name, plugin);
       };
 
       if (environmentSettings.plugins) {
         for (const userProvidedPath of environmentSettings.plugins.split(`;`)) {
           const pluginPath = ppath.resolve(startingCwd, npath.toPortablePath(userProvidedPath));
-          await importPlugin(pluginPath, `<environment>`);
+          importPlugin(pluginPath, `<environment>`);
         }
       }
 
@@ -1363,74 +899,37 @@
             ? userPluginEntry.path
             : userPluginEntry;
 
-          const userProvidedSpec = userPluginEntry?.spec ?? ``;
-          const userProvidedChecksum = userPluginEntry?.checksum ?? ``;
-
-          if (LEGACY_PLUGINS.has(userProvidedSpec))
-            continue;
-
           const pluginPath = ppath.resolve(cwd, npath.toPortablePath(userProvidedPath));
-          if (!await xfs.existsPromise(pluginPath)) {
-            if (!userProvidedSpec) {
-              const prettyPluginName = formatUtils.pretty(configuration, ppath.basename(pluginPath, `.cjs`), formatUtils.Type.NAME);
-              const prettyGitIgnore = formatUtils.pretty(configuration, `.gitignore`, formatUtils.Type.NAME) ;
-              const prettyYarnrc = formatUtils.pretty(configuration, configuration.values.get(`rcFilename`), formatUtils.Type.NAME) ;
-              const prettyUrl = formatUtils.pretty(configuration, `https://yarnpkg.com/getting-started/qa#which-files-should-be-gitignored`, formatUtils.Type.URL) ;
-              throw new UsageError(`Missing source for the ${prettyPluginName} plugin - please try to remove the plugin from ${prettyYarnrc} then reinstall it manually. This error usually occurs because ${prettyGitIgnore} is incorrect, check ${prettyUrl} to make sure your plugin folder isn't gitignored.`);
-            }
-
-            if (!userProvidedSpec.match(/^https?:/)) {
-              const prettyPluginName = formatUtils.pretty(configuration, ppath.basename(pluginPath, `.cjs`), formatUtils.Type.NAME);
-              const prettyYarnrc = formatUtils.pretty(configuration, configuration.values.get(`rcFilename`), formatUtils.Type.NAME) ;
-              throw new UsageError(`Failed to recognize the source for the ${prettyPluginName} plugin - please try to delete the plugin from ${prettyYarnrc} then reinstall it manually.`);
-            }
-
-            const pluginBuffer = await httpUtils.get(userProvidedSpec, {configuration});
-            const pluginChecksum = hashUtils.makeHash(pluginBuffer);
-
-            // if there is no checksum, this means that the user used --no-checksum and does not need to check this plugin
-            if (userProvidedChecksum && userProvidedChecksum !== pluginChecksum) {
-              const prettyPluginName = formatUtils.pretty(configuration, ppath.basename(pluginPath, `.cjs`), formatUtils.Type.NAME);
-              const prettyYarnrc = formatUtils.pretty(configuration, configuration.values.get(`rcFilename`), formatUtils.Type.NAME) ;
-              const prettyPluginImportCommand = formatUtils.pretty(configuration, `yarn plugin import ${userProvidedSpec}`, formatUtils.Type.CODE) ;
-              throw new UsageError(`Failed to fetch the ${prettyPluginName} plugin from its remote location: its checksum seems to have changed. If this is expected, please remove the plugin from ${prettyYarnrc} then run ${prettyPluginImportCommand} to reimport it.`);
-            }
-
-            await xfs.mkdirPromise(ppath.dirname(pluginPath), {recursive: true});
-            await xfs.writeFilePromise(pluginPath, pluginBuffer);
-          }
-
-          await importPlugin(pluginPath, path);
+          importPlugin(pluginPath, path);
         }
       }
     }
 
-    for (const [name, thirdPartyPlugin] of thirdPartyPlugins)
-      configuration.activatePlugin(name, thirdPartyPlugin);
-
-    // load values of all plugin definitions
-    configuration.useWithSource(`<environment>`, pickPluginFields(environmentSettings), startingCwd, {strict});
-
-    if (resolvedRcFile) {
-      const [source, data] = resolvedRcFile;
-      configuration.useWithSource(source, pickPluginFields(data), resolvedRcFileCwd, {strict});
-    }
+    for (const [name, plugin] of plugins)
+      configuration.activatePlugin(name, plugin);
+
+    configuration.useWithSource(`<environment>`, excludeCoreFields(environmentSettings), startingCwd, {strict});
+    for (const {path, cwd, data} of rcFiles)
+      configuration.useWithSource(path, excludeCoreFields(data), cwd, {strict});
+
+    // The home configuration is never strict because it improves support for
+    // multiple projects using different Yarn versions on the same machine
+    if (homeRcFile)
+      configuration.useWithSource(homeRcFile.path, excludeCoreFields(homeRcFile.data), homeRcFile.cwd, {strict: false});
 
     if (configuration.get(`enableGlobalCache`)) {
       configuration.values.set(`cacheFolder`, `${configuration.get(`globalFolder`)}/cache`);
       configuration.sources.set(`cacheFolder`, `<internal>`);
     }
 
+    await configuration.refreshPackageExtensions();
+
     return configuration;
   }
 
   static async findRcFiles(startingCwd: PortablePath) {
     const rcFilename = getRcFilename();
-    const rcFiles: Array<{
-      path: PortablePath;
-      cwd: PortablePath;
-      data: any;
-    }> = [];
+    const rcFiles = [];
 
     let nextCwd = startingCwd;
     let currentCwd = null;
@@ -1455,7 +954,7 @@
           throw new UsageError(`Parse error when loading ${rcPath}; please check it's proper Yaml${tip}`);
         }
 
-        rcFiles.unshift({path: rcPath, cwd: currentCwd, data});
+        rcFiles.push({path: rcPath, cwd: currentCwd, data});
       }
 
       nextCwd = ppath.dirname(currentCwd);
@@ -1464,24 +963,23 @@
     return rcFiles;
   }
 
-  static async findFolderRcFile(cwd: PortablePath): Promise<RcFile | null> {
-    const path = ppath.join(cwd, Filename.rc);
-
-    let content: string;
-    try {
-      content = await xfs.readFilePromise(path, `utf8`);
-    } catch (err) {
-      if (err.code === `ENOENT`)
-        return null;
-
-      throw err;
-    }
-
-    const data = parseSyml(content) as any;
-    return {path, cwd, data};
-  }
-
-  static async findProjectCwd(startingCwd: PortablePath) {
+  static async findHomeRcFile() {
+    const rcFilename = getRcFilename();
+
+    const homeFolder = folderUtils.getHomeFolder();
+    const homeRcFilePath = ppath.join(homeFolder, rcFilename);
+
+    if (xfs.existsSync(homeRcFilePath)) {
+      const content = await xfs.readFilePromise(homeRcFilePath, `utf8`);
+      const data = parseSyml(content) as any;
+
+      return {path: homeRcFilePath, cwd: homeFolder, data};
+    }
+
+    return null;
+  }
+
+  static async findProjectCwd(startingCwd: PortablePath, lockfileFilename: Filename | null) {
     let projectCwd = null;
 
     let nextCwd = startingCwd;
@@ -1490,19 +988,27 @@
     while (nextCwd !== currentCwd) {
       currentCwd = nextCwd;
 
-      if (xfs.existsSync(ppath.join(currentCwd, Filename.lockfile)))
-        return currentCwd;
-
-      if (xfs.existsSync(ppath.join(currentCwd, Filename.manifest)))
+      if (xfs.existsSync(ppath.join(currentCwd, `package.json` as Filename)))
         projectCwd = currentCwd;
 
+      if (lockfileFilename !== null) {
+        if (xfs.existsSync(ppath.join(currentCwd, lockfileFilename))) {
+          projectCwd = currentCwd;
+          break;
+        }
+      } else {
+        if (projectCwd !== null) {
+          break;
+        }
+      }
+
       nextCwd = ppath.dirname(currentCwd);
     }
 
     return projectCwd;
   }
 
-  static async updateConfiguration(cwd: PortablePath, patch: {[key: string]: ((current: unknown) => unknown) | {} | undefined} | ((current: {[key: string]: unknown}) => {[key: string]: unknown}), opts: {immutable?: boolean} = {}) {
+  static async updateConfiguration(cwd: PortablePath, patch: {[key: string]: ((current: unknown) => unknown) | {} | undefined} | ((current: {[key: string]: unknown}) => {[key: string]: unknown})) {
     const rcFilename = getRcFilename();
     const configurationPath =  ppath.join(cwd, rcFilename as PortablePath);
 
@@ -1521,7 +1027,7 @@
       }
 
       if (replacement === current) {
-        return false;
+        return;
       }
     } else {
       replacement = current;
@@ -1544,59 +1050,18 @@
         if (currentValue === nextValue)
           continue;
 
-        if (nextValue === Configuration.deleteProperty)
-          delete replacement[key];
-        else
-          replacement[key] = nextValue;
-
+        replacement[key] = nextValue;
         patched = true;
       }
 
       if (!patched) {
-        return false;
+        return;
       }
     }
 
     await xfs.changeFilePromise(configurationPath, stringifySyml(replacement), {
       automaticNewlines: true,
     });
-
-    return true;
-  }
-
-  static async addPlugin(cwd: PortablePath, pluginMetaList: Array<PluginMeta>) {
-    if (pluginMetaList.length === 0)
-      return;
-
-    await Configuration.updateConfiguration(cwd, (current: any) => {
-      const currentPluginMetaList = current.plugins ?? [];
-      if (currentPluginMetaList.length === 0)
-        return {...current, plugins: pluginMetaList};
-
-      const newPluginMetaList = [];
-      let notYetProcessedList = [...pluginMetaList];
-
-      for (const currentPluginMeta of currentPluginMetaList) {
-        const currentPluginPath = typeof currentPluginMeta !== `string`
-          ? currentPluginMeta.path
-          : currentPluginMeta;
-
-        const updatingPlugin = notYetProcessedList.find(pluginMeta => {
-          return pluginMeta.path === currentPluginPath;
-        });
-
-        if (updatingPlugin) {
-          newPluginMetaList.push(updatingPlugin);
-          notYetProcessedList = notYetProcessedList.filter(p => p !== updatingPlugin);
-        } else {
-          newPluginMetaList.push(currentPluginMeta);
-        }
-      }
-
-      newPluginMetaList.push(...notYetProcessedList);
-
-      return {...current, plugins: newPluginMetaList};
-    });
   }
 
   static async updateHomeConfiguration(patch: {[key: string]: ((current: unknown) => unknown) | {} | undefined} | ((current: {[key: string]: unknown}) => {[key: string]: unknown})) {
@@ -1617,10 +1082,8 @@
     }
   }
 
-  private importSettings(definitions: {[name: string]: SettingsDefinition | undefined}) {
+  private importSettings(definitions: {[name: string]: SettingsDefinition}) {
     for (const [name, definition] of Object.entries(definitions)) {
-      if (definition == null)
-        continue;
       if (this.settings.has(name))
         throw new Error(`Cannot redefine settings "${name}"`);
 
@@ -1629,25 +1092,18 @@
     }
   }
 
-  useWithSource(source: string, data: {[key: string]: unknown}, folder: PortablePath, opts?: {strict?: boolean, overwrite?: boolean}) {
+  useWithSource(source: string, data: {[key: string]: unknown}, folder: PortablePath, {strict = true, overwrite = false}: {strict?: boolean, overwrite?: boolean}) {
     try {
-      this.use(source, data, folder, opts);
+      this.use(source, data, folder, {strict, overwrite});
     } catch (error) {
-      error.message += ` (in ${formatUtils.pretty(this, source, formatUtils.Type.PATH)})`;
+      error.message += ` (in ${source})`;
       throw error;
     }
   }
 
-  use(source: string, data: {[key: string]: unknown}, folder: PortablePath, {strict = true, overwrite = false}: {strict?: boolean, overwrite?: boolean} = {}) {
-    strict = strict && this.get(`enableStrictSettings`);
-
-    for (const key of [`enableStrictSettings`, ...Object.keys(data)]) {
+  use(source: string, data: {[key: string]: unknown}, folder: PortablePath, {strict = true, overwrite = false}: {strict?: boolean, overwrite?: boolean}) {
+    for (const key of Object.keys(data)) {
       const value = data[key];
-
-      const fieldSource = configUtils.getSource(value);
-      if (fieldSource)
-        source = fieldSource;
-
       if (typeof value === `undefined`)
         continue;
 
@@ -1665,17 +1121,7 @@
 
       const definition = this.settings.get(key);
       if (!definition) {
-        const homeFolder = folderUtils.getHomeFolder();
-
-        const rcFileFolder = source[0] !== `<`
-          ? ppath.dirname(source as PortablePath)
-          : null;
-
-        const isHomeRcFile = rcFileFolder !== null
-          ? homeFolder === rcFileFolder
-          : false;
-
-        if (strict && !isHomeRcFile) {
+        if (strict) {
           throw new UsageError(`Unrecognized or legacy configuration settings found: ${key} - run "yarn config -v" to see the list of settings supported in Yarn`);
         } else {
           this.invalid.set(key, source);
@@ -1683,50 +1129,27 @@
         }
       }
 
-      if (this.sources.has(key) && !(overwrite || definition.type === SettingsType.MAP || definition.isArray && definition.concatenateValues))
+      if (this.sources.has(key) && !overwrite)
         continue;
 
       let parsed;
       try {
-        parsed = parseValue(this, key, value, definition, folder);
+        parsed = parseValue(this, key, data[key], definition, folder);
       } catch (error) {
-        error.message += ` in ${formatUtils.pretty(this, source, formatUtils.Type.PATH)}`;
+        error.message += ` in ${source}`;
         throw error;
       }
 
-      if (key === `enableStrictSettings` && source !== `<environment>`) {
-        strict = parsed as boolean;
-        continue;
-      }
-
-      if (definition.type === SettingsType.MAP) {
-        const previousValue = this.values.get(key) as Map<string, any>;
-        this.values.set(key, new Map(overwrite
-          ? [...previousValue, ...parsed as Map<string, any>]
-          : [...parsed as Map<string, any>, ...previousValue],
-        ));
-        this.sources.set(key, `${this.sources.get(key)}, ${source}`);
-      } else if (definition.isArray && definition.concatenateValues) {
-        const previousValue = this.values.get(key) as Array<unknown>;
-        this.values.set(key, overwrite
-          ? [...previousValue, ...parsed as Array<unknown>]
-          : [...parsed as Array<unknown>, ...previousValue],
-        );
-        this.sources.set(key, `${this.sources.get(key)}, ${source}`);
-      } else {
-        this.values.set(key, parsed);
-        this.sources.set(key, source);
-      }
-    }
-  }
-
-  get<K extends keyof ConfigurationValueMap>(key: K): ConfigurationValueMap[K];
-  get(key: string): unknown;
-  get(key: string) {
+      this.values.set(key, parsed);
+      this.sources.set(key, source);
+    }
+  }
+
+  get<T = any>(key: string) {
     if (!this.values.has(key))
       throw new Error(`Invalid configuration key "${key}"`);
 
-    return this.values.get(key);
+    return this.values.get(key) as T;
   }
 
   getSpecial<T = any>(key: string, {hideSecrets = false, getNativePaths = false}: Partial<SettingTransforms>) {
@@ -1749,8 +1172,8 @@
     const logStream = xfs.createWriteStream(logFile);
 
     if (this.get(`enableInlineBuilds`)) {
-      const stdoutLineReporter = report.createStreamReporter(`${prefix} ${formatUtils.pretty(this, `STDOUT`, `green`)}`);
-      const stderrLineReporter = report.createStreamReporter(`${prefix} ${formatUtils.pretty(this, `STDERR`, `red`)}`);
+      const stdoutLineReporter = report.createStreamReporter(`${prefix} ${this.format(`STDOUT`, `green`)}`);
+      const stderrLineReporter = report.createStreamReporter(`${prefix} ${this.format(`STDERR`, `red`)}`);
 
       stdout = new PassThrough();
       stdout.pipe(stdoutLineReporter);
@@ -1778,14 +1201,13 @@
       for (const resolver of plugin.resolvers || [])
         pluginResolvers.push(new resolver());
 
-    return (
-      new MultiResolver([
-        new VirtualResolver(),
-        new WorkspaceResolver(),
-
-        ...pluginResolvers,
-      ])
-    );
+    return new MultiResolver([
+      new VirtualResolver(),
+      new WorkspaceResolver(),
+      new ProtocolResolver(),
+
+      ...pluginResolvers,
+    ]);
   }
 
   makeFetcher() {
@@ -1813,156 +1235,66 @@
     return linkers;
   }
 
-  getSupportedArchitectures(): nodeUtils.ArchitectureSet {
-    const architecture = nodeUtils.getArchitecture();
-    const supportedArchitectures = this.get(`supportedArchitectures`);
-
-    let os = supportedArchitectures.get(`os`);
-    if (os !== null)
-      os = os.map(value => value === `current` ? architecture.os : value);
-
-    let cpu = supportedArchitectures.get(`cpu`);
-    if (cpu !== null)
-      cpu = cpu.map(value => value === `current` ? architecture.cpu : value);
-
-    let libc = supportedArchitectures.get(`libc`);
-    if (libc !== null)
-      libc = miscUtils.mapAndFilter(libc, value => value === `current` ? architecture.libc ?? miscUtils.mapAndFilter.skip : value);
-
-    return {os, cpu, libc};
-  }
-
-  private packageExtensions: PackageExtensions | null = null;
-
-  /**
-   * Computes and caches the package extensions.
-   */
-  async getPackageExtensions(): Promise<PackageExtensions> {
-    if (this.packageExtensions !== null)
-      return this.packageExtensions;
-
+  async refreshPackageExtensions() {
     this.packageExtensions = new Map();
     const packageExtensions = this.packageExtensions;
 
-    const registerPackageExtension = (descriptor: Descriptor, extensionData: PackageExtensionData, {userProvided = false}: {userProvided?: boolean} = {}) => {
-      if (!semverUtils.validRange(descriptor.range))
-        throw new Error(`Only semver ranges are allowed as keys for the packageExtensions setting`);
+    const registerPackageExtension = (descriptor: Descriptor, extensionData: any) => {
+      if (!semver.validRange(descriptor.range))
+        throw new Error(`Only semver ranges are allowed as keys for the lockfileExtensions setting`);
 
       const extension = new Manifest();
-      extension.load(extensionData, {yamlCompatibilityMode: true});
-
-      const extensionsPerIdent = miscUtils.getArrayWithDefault(packageExtensions, descriptor.identHash);
-
-      const extensionsPerRange: Array<PackageExtension> = [];
-      extensionsPerIdent.push([descriptor.range, extensionsPerRange]);
-
-      const baseExtension = {
-        status: PackageExtensionStatus.Inactive,
-        userProvided,
-        parentDescriptor: descriptor,
-      } as const;
-
-      for (const dependency of extension.dependencies.values())
-        extensionsPerRange.push({...baseExtension, type: PackageExtensionType.Dependency, descriptor: dependency});
-      for (const peerDependency of extension.peerDependencies.values())
-        extensionsPerRange.push({...baseExtension, type: PackageExtensionType.PeerDependency, descriptor: peerDependency});
-
-      for (const [selector, meta] of extension.peerDependenciesMeta) {
-        for (const [key, value] of Object.entries(meta)) {
-          extensionsPerRange.push({...baseExtension, type: PackageExtensionType.PeerDependencyMeta, selector, key: key as keyof typeof meta, value});
-        }
-      }
+      extension.load(extensionData);
+
+      miscUtils.getArrayWithDefault(packageExtensions, descriptor.identHash).push({
+        descriptor,
+        changes: new Set([
+          ...[
+            ...extension.dependencies.values(),
+            ...extension.peerDependencies.values(),
+          ].map(descriptor => {
+            return structUtils.stringifyIdent(descriptor);
+          }),
+          ...extension.dependenciesMeta.keys(),
+          ...extension.peerDependenciesMeta.keys(),
+        ]),
+        patch: pkg => {
+          pkg.dependencies = new Map([...pkg.dependencies, ...extension.dependencies]);
+          pkg.peerDependencies = new Map([...pkg.peerDependencies, ...extension.peerDependencies]);
+          pkg.dependenciesMeta = new Map([...pkg.dependenciesMeta, ...extension.dependenciesMeta]);
+          pkg.peerDependenciesMeta = new Map([...pkg.peerDependenciesMeta, ...extension.peerDependenciesMeta]);
+        },
+      });
     };
+
+    for (const [descriptorString, extensionData] of this.get<Map<string, any>>(`packageExtensions`))
+      registerPackageExtension(structUtils.parseDescriptor(descriptorString, true), extensionData);
 
     await this.triggerHook(hooks => {
       return hooks.registerPackageExtensions;
     }, this, registerPackageExtension);
-
-    for (const [descriptorString, extensionData] of this.get(`packageExtensions`))
-      registerPackageExtension(structUtils.parseDescriptor(descriptorString, true), miscUtils.convertMapsToIndexableObjects(extensionData), {userProvided: true});
-
-    return packageExtensions;
-  }
-
-  normalizeLocator(locator: Locator) {
-    if (semverUtils.validRange(locator.reference))
-      return structUtils.makeLocator(locator, `${this.get(`defaultProtocol`)}${locator.reference}`);
-
-    if (TAG_REGEXP.test(locator.reference))
-      return structUtils.makeLocator(locator, `${this.get(`defaultProtocol`)}${locator.reference}`);
-
-    return locator;
-  }
-
-  // TODO: Rename into `normalizeLocator`?
-  // TODO: Move into `structUtils`, and remove references to `defaultProtocol` (we can make it a constant, same as the lockfile name)
-  normalizeDependency(dependency: Descriptor) {
-    if (semverUtils.validRange(dependency.range))
-      return structUtils.makeDescriptor(dependency, `${this.get(`defaultProtocol`)}${dependency.range}`);
-
-    if (TAG_REGEXP.test(dependency.range))
-      return structUtils.makeDescriptor(dependency, `${this.get(`defaultProtocol`)}${dependency.range}`);
-
-    return dependency;
-  }
-
-  normalizeDependencyMap<TKey>(dependencyMap: Map<TKey, Descriptor>) {
-    return new Map([...dependencyMap].map(([key, dependency]) => {
-      return [key, this.normalizeDependency(dependency)];
-    }));
-  }
-
-  normalizePackage(original: Package, {packageExtensions}: {packageExtensions: PackageExtensions}) {
+  }
+
+  normalizePackage(original: Package) {
     const pkg = structUtils.copyPackage(original);
 
     // We use the extensions to define additional dependencies that weren't
     // properly listed in the original package definition
 
-    const extensionsPerIdent = packageExtensions.get(original.identHash);
-    if (typeof extensionsPerIdent !== `undefined`) {
+    if (this.packageExtensions == null)
+      throw new Error(`refreshPackageExtensions has to be called before normalizing packages`);
+
+    const extensionList = this.packageExtensions.get(original.identHash);
+    if (typeof extensionList !== `undefined`) {
       const version = original.version;
 
       if (version !== null) {
-        for (const [range, extensionsPerRange] of extensionsPerIdent) {
-          if (!semverUtils.satisfiesWithPrereleases(version, range))
-            continue;
-
-          for (const extension of extensionsPerRange) {
-            // If an extension is active for a package but redundant
-            // for another one, it should be considered active
-            if (extension.status === PackageExtensionStatus.Inactive)
-              extension.status = PackageExtensionStatus.Redundant;
-
-            switch (extension.type) {
-              case PackageExtensionType.Dependency: {
-                const currentDependency = pkg.dependencies.get(extension.descriptor.identHash);
-                if (typeof currentDependency === `undefined`) {
-                  extension.status = PackageExtensionStatus.Active;
-                  pkg.dependencies.set(extension.descriptor.identHash, this.normalizeDependency(extension.descriptor));
-                }
-              } break;
-
-              case PackageExtensionType.PeerDependency: {
-                const currentPeerDependency = pkg.peerDependencies.get(extension.descriptor.identHash);
-                if (typeof currentPeerDependency === `undefined`) {
-                  extension.status = PackageExtensionStatus.Active;
-                  pkg.peerDependencies.set(extension.descriptor.identHash, extension.descriptor);
-                }
-              } break;
-
-              case PackageExtensionType.PeerDependencyMeta: {
-                const currentPeerDependencyMeta = pkg.peerDependenciesMeta.get(extension.selector);
-                if (typeof currentPeerDependencyMeta === `undefined` || !Object.hasOwn(currentPeerDependencyMeta, extension.key) || currentPeerDependencyMeta[extension.key] !== extension.value) {
-                  extension.status = PackageExtensionStatus.Active;
-                  miscUtils.getFactoryWithDefault(pkg.peerDependenciesMeta, extension.selector, () => ({} as PeerDependencyMeta))[extension.key] = extension.value;
-                }
-              } break;
-
-              default: {
-                miscUtils.assertNever(extension);
-              }
-            }
-          }
+        const extensionEntry = extensionList.find(({descriptor}) => {
+          return semverUtils.satisfiesWithPrereleases(version, descriptor.range);
+        });
+
+        if (typeof extensionEntry !== `undefined`) {
+          extensionEntry.patch(pkg);
         }
       }
     }
@@ -1978,6 +1310,21 @@
         : `${descriptor.name}`;
     };
 
+    for (const descriptor of pkg.peerDependencies.values()) {
+      if (descriptor.scope === `@types`)
+        continue;
+
+      const typesName = getTypesName(descriptor);
+      const typesIdent = structUtils.makeIdent(`types`, typesName);
+
+      if (pkg.peerDependencies.has(typesIdent.identHash) || pkg.peerDependenciesMeta.has(typesIdent.identHash))
+        continue;
+
+      pkg.peerDependenciesMeta.set(structUtils.stringifyIdent(typesIdent), {
+        optional: true,
+      });
+    }
+
     // I don't like implicit dependencies, but package authors are reluctant to
     // use optional peer dependencies because they would print warnings in older
     // npm releases.
@@ -1990,24 +1337,6 @@
       }
     }
 
-    // Automatically add corresponding `@types` optional peer dependencies
-    for (const descriptor of pkg.peerDependencies.values()) {
-      if (descriptor.scope === `types`)
-        continue;
-
-      const typesName = getTypesName(descriptor);
-      const typesIdent = structUtils.makeIdent(`types`, typesName);
-      const stringifiedTypesIdent = structUtils.stringifyIdent(typesIdent);
-
-      if (pkg.peerDependencies.has(typesIdent.identHash) || pkg.peerDependenciesMeta.has(stringifiedTypesIdent))
-        continue;
-
-      pkg.peerDependencies.set(typesIdent.identHash, structUtils.makeDescriptor(typesIdent, `*`));
-      pkg.peerDependenciesMeta.set(stringifiedTypesIdent, {
-        optional: true,
-      });
-    }
-
     // We sort the dependencies so that further iterations always occur in the
     // same order, regardless how the various registries formatted their output
 
@@ -2017,9 +1346,9 @@
     return pkg;
   }
 
-  getLimit<K extends miscUtils.FilterKeys<ConfigurationValueMap, number>>(key: K) {
+  getLimit(key: string) {
     return miscUtils.getFactoryWithDefault(this.limits, key, () => {
-      return pLimit(this.get(key));
+      return pLimit(this.get<number>(key));
     });
   }
 
@@ -2073,11 +1402,31 @@
 
       const ret = await hook(...args);
       if (typeof ret !== `undefined`) {
-        // @ts-expect-error
+        // @ts-ignore
         return ret;
       }
     }
 
     return null;
   }
+
+  format(text: string, colorRequest: FormatType | string) {
+    if (colorRequest === FormatType.PATH)
+      text = npath.fromPortablePath(text);
+
+    if (!this.get(`enableColors`))
+      return text;
+
+    let color = formatColors.get(colorRequest as FormatType);
+    if (typeof color === `undefined`)
+      color = colorRequest;
+
+    const fn = typeof color === `number`
+      ? chalkInstance.ansi256(color)
+      : color.startsWith(`#`)
+        ? chalkInstance.hex(color)
+        : (chalkInstance as any)[color];
+
+    return fn(text);
+  }
 }