--- conflicted
+++ resolved
@@ -1,34 +1,67 @@
-import {Filename, PortablePath, npath, ppath, xfs}                                                      from '@yarnpkg/fslib';
-import {DEFAULT_COMPRESSION_LEVEL}                                                                      from '@yarnpkg/fslib';
-import {parseSyml, stringifySyml}                                                                       from '@yarnpkg/parsers';
-import camelcase                                                                                        from 'camelcase';
-import {isCI, isPR, GITHUB_ACTIONS}                                                                     from 'ci-info';
-import {UsageError}                                                                                     from 'clipanion';
-import pLimit, {Limit}                                                                                  from 'p-limit';
-import {PassThrough, Writable}                                                                          from 'stream';
-
-import {CorePlugin}                                                                                     from './CorePlugin';
-import {Manifest, PeerDependencyMeta}                                                                   from './Manifest';
-import {MultiFetcher}                                                                                   from './MultiFetcher';
-import {MultiResolver}                                                                                  from './MultiResolver';
-import {Plugin, Hooks}                                                                                  from './Plugin';
-import {Report}                                                                                         from './Report';
-import {TelemetryManager}                                                                               from './TelemetryManager';
-import {VirtualFetcher}                                                                                 from './VirtualFetcher';
-import {VirtualResolver}                                                                                from './VirtualResolver';
-import {WorkspaceFetcher}                                                                               from './WorkspaceFetcher';
-import {WorkspaceResolver}                                                                              from './WorkspaceResolver';
-import * as folderUtils                                                                                 from './folderUtils';
-import * as formatUtils                                                                                 from './formatUtils';
-import * as miscUtils                                                                                   from './miscUtils';
-import * as nodeUtils                                                                                   from './nodeUtils';
-import * as semverUtils                                                                                 from './semverUtils';
-import * as structUtils                                                                                 from './structUtils';
-import {IdentHash, Package, Descriptor, PackageExtension, PackageExtensionType, PackageExtensionStatus} from './types';
-
-const isPublicRepository = GITHUB_ACTIONS && process.env.GITHUB_EVENT_PATH
-  ? !(xfs.readJsonSync(npath.toPortablePath(process.env.GITHUB_EVENT_PATH)).repository?.private ?? true)
-  : false;
+import {WebhookEvent}                                                                                            from '@octokit/webhooks-types';
+import {Filename, PortablePath, npath, ppath, xfs}                                                               from '@yarnpkg/fslib';
+import {parseSyml, stringifySyml}                                                                                from '@yarnpkg/parsers';
+import camelcase                                                                                                 from 'camelcase';
+import {isCI, isPR, GITHUB_ACTIONS}                                                                              from 'ci-info';
+import {UsageError}                                                                                              from 'clipanion';
+import {parse as parseDotEnv}                                                                                    from 'dotenv';
+import {builtinModules}                                                                                          from 'module';
+import pLimit, {Limit}                                                                                           from 'p-limit';
+import {PassThrough, Writable}                                                                                   from 'stream';
+
+import {CorePlugin}                                                                                              from './CorePlugin';
+import {Manifest, PeerDependencyMeta}                                                                            from './Manifest';
+import {MultiFetcher}                                                                                            from './MultiFetcher';
+import {MultiResolver}                                                                                           from './MultiResolver';
+import {Plugin, Hooks, PluginMeta}                                                                               from './Plugin';
+import {Report}                                                                                                  from './Report';
+import {TelemetryManager}                                                                                        from './TelemetryManager';
+import {VirtualFetcher}                                                                                          from './VirtualFetcher';
+import {VirtualResolver}                                                                                         from './VirtualResolver';
+import {WorkspaceFetcher}                                                                                        from './WorkspaceFetcher';
+import {WorkspaceResolver}                                                                                       from './WorkspaceResolver';
+import * as configUtils                                                                                          from './configUtils';
+import * as folderUtils                                                                                          from './folderUtils';
+import * as formatUtils                                                                                          from './formatUtils';
+import * as hashUtils                                                                                            from './hashUtils';
+import * as httpUtils                                                                                            from './httpUtils';
+import * as miscUtils                                                                                            from './miscUtils';
+import * as nodeUtils                                                                                            from './nodeUtils';
+import * as semverUtils                                                                                          from './semverUtils';
+import * as structUtils                                                                                          from './structUtils';
+import {IdentHash, Package, Descriptor, PackageExtension, PackageExtensionType, PackageExtensionStatus, Locator} from './types';
+
+const isPublicRepository = (function () {
+  if (!GITHUB_ACTIONS || !process.env.GITHUB_EVENT_PATH)
+    return false;
+
+  const githubEventPath = npath.toPortablePath(process.env.GITHUB_EVENT_PATH);
+
+  let data: WebhookEvent;
+  try {
+    data = xfs.readJsonSync(githubEventPath) as WebhookEvent;
+  } catch {
+    return false;
+  }
+
+  if (!(`repository` in data) || !data.repository)
+    return false;
+
+  if (data.repository.private ?? true)
+    return false;
+
+  return true;
+})();
+
+export const LEGACY_PLUGINS = new Set([
+  `@yarnpkg/plugin-constraints`,
+  `@yarnpkg/plugin-exec`,
+  `@yarnpkg/plugin-interactive-tools`,
+  `@yarnpkg/plugin-stage`,
+  `@yarnpkg/plugin-typescript`,
+  `@yarnpkg/plugin-version`,
+  `@yarnpkg/plugin-workspace-tools`,
+]);
 
 const IGNORED_ENV_VARIABLES = new Set([
   // Used by our test environment
@@ -36,13 +69,10 @@
   `injectNpmUser`,
   `injectNpmPassword`,
   `injectNpm2FaToken`,
-<<<<<<< HEAD
-=======
   `zipDataEpilogue`,
   `cacheCheckpointOverride`,
   `cacheVersionOverride`,
   `lockfileVersionOverride`,
->>>>>>> cd15786f
 
   // "binFolder" is the magic location where the parent process stored the
   // current binaries; not an actual configuration settings
@@ -75,13 +105,16 @@
 
   // "YARN_REGISTRY", read by yarn 1.x, prevents yarn 2+ installations if set
   `registry`,
+
+  // "ignoreCwd" was previously used to skip extra chdir calls in Yarn Modern when `--cwd` was used.
+  // It needs to be ignored because it's set by the parent process which could be anything.
+  `ignoreCwd`,
 ]);
 
 export const TAG_REGEXP = /^(?!v)[a-z0-9._-]+$/i;
 
 export const ENVIRONMENT_PREFIX = `yarn_`;
 export const DEFAULT_RC_FILENAME = `.yarnrc.yml` as Filename;
-export const DEFAULT_LOCK_FILENAME = `yarn.lock` as Filename;
 export const SECRET = `********`;
 
 export enum SettingsType {
@@ -148,11 +181,15 @@
   plugins: Set<string>;
 };
 
+export enum WindowsLinkType {
+  JUNCTIONS = `junctions`,
+  SYMLINKS = `symlinks`,
+}
+
 // General rules:
 //
 // - filenames that don't accept actual paths must end with the "Filename" suffix
 //   prefer to use absolute paths instead, since they are automatically resolved
-//   ex: lockfileFilename
 //
 // - folders must end with the "Folder" suffix
 //   ex: cacheFolder, pnpVirtualFolder
@@ -184,18 +221,8 @@
     type: SettingsType.BOOLEAN,
     default: false,
   },
-  ignoreCwd: {
-    description: `If true, the \`--cwd\` flag will be ignored`,
-    type: SettingsType.BOOLEAN,
-    default: false,
-  },
 
   // Settings related to the package manager internal names
-  cacheKeyOverride: {
-    description: `A global cache key override; used only for test purposes`,
-    type: SettingsType.STRING,
-    default: null,
-  },
   globalFolder: {
     description: `Folder where all system-global files are stored`,
     type: SettingsType.ABSOLUTE_PATH,
@@ -210,17 +237,12 @@
     description: `Zip files compression level, from 0 to 9 or mixed (a variant of 9, which stores some files uncompressed, when compression doesn't yield good results)`,
     type: SettingsType.NUMBER,
     values: [`mixed`, 0, 1, 2, 3, 4, 5, 6, 7, 8, 9],
-    default: DEFAULT_COMPRESSION_LEVEL,
+    default: 0,
   },
   virtualFolder: {
     description: `Folder where the virtual packages (cf doc) will be mapped on the disk (must be named __virtual__)`,
     type: SettingsType.ABSOLUTE_PATH,
     default: `./.yarn/__virtual__`,
-  },
-  lockfileFilename: {
-    description: `Name of the files where the Yarn dependency tree entries must be stored`,
-    type: SettingsType.STRING,
-    default: DEFAULT_LOCK_FILENAME,
   },
   installStatePath: {
     description: `Path of the file where the install state will be persisted`,
@@ -242,6 +264,12 @@
     description: `If true, the system-wide cache folder will be used regardless of \`cache-folder\``,
     type: SettingsType.BOOLEAN,
     default: true,
+  },
+  cacheMigrationMode: {
+    description: `Defines the conditions under which Yarn upgrades should cause the cache archives to be regenerated.`,
+    type: SettingsType.STRING,
+    values: [`always`, `match-spec`, `required-only`],
+    default: `always`,
   },
 
   // Settings related to the output style
@@ -279,10 +307,11 @@
     type: SettingsType.BOOLEAN,
     default: true,
   },
-  preferAggregateCacheInfo: {
-    description: `If true, the CLI will only print a one-line report of any cache changes`,
+  enableTips: {
+    description: `If true, installs will print a helpful message every day of the week`,
     type: SettingsType.BOOLEAN,
-    default: isCI,
+    default: !isCI,
+    defaultText: `<dynamic>`,
   },
   preferInteractive: {
     description: `If true, the CLI will automatically use the interactive mode when called from a TTY`,
@@ -352,9 +381,14 @@
     default: true,
   },
   enableNetwork: {
-    description: `If false, the package manager will refuse to use the network if required to`,
+    description: `If false, Yarn will refuse to use the network if required to`,
     type: SettingsType.BOOLEAN,
     default: true,
+  },
+  enableOfflineMode: {
+    description: `If true, Yarn will attempt to retrieve files and metadata from the global cache rather than the network`,
+    type: SettingsType.BOOLEAN,
+    default: false,
   },
   httpProxy: {
     description: `URL of the http proxy that must be used for outgoing http requests`,
@@ -386,6 +420,17 @@
     description: `Maximal number of concurrent requests`,
     type: SettingsType.NUMBER,
     default: 50,
+  },
+  taskPoolConcurrency: {
+    description: `Maximal amount of concurrent heavy task processing`,
+    type: SettingsType.NUMBER,
+    default: nodeUtils.availableParallelism(),
+  },
+  taskPoolMode: {
+    description: `Execution strategy for heavy tasks`,
+    type: SettingsType.STRING,
+    values: [`async`, `workers`],
+    default: `workers`,
   },
   networkSettings: {
     description: `Network settings per hostname (glob patterns are supported)`,
@@ -522,6 +567,14 @@
     description: `Enumeration defining what to do when a checksum doesn't match expectations`,
     type: SettingsType.STRING,
     default: `throw`,
+  },
+
+  // Miscellaneous settings
+  injectEnvironmentFiles: {
+    description: `List of all the environment files that Yarn should inject inside the process when it starts`,
+    type: SettingsType.ABSOLUTE_PATH,
+    default: [`.env.yarn?`],
+    isArray: true,
   },
 
   // Package patching - to fix incorrect definitions
@@ -573,25 +626,24 @@
 
   yarnPath: PortablePath | null;
   ignorePath: boolean;
-  ignoreCwd: boolean;
-
-  cacheKeyOverride: string | null;
+
   globalFolder: PortablePath;
   cacheFolder: PortablePath;
   compressionLevel: `mixed` | 0 | 1 | 2 | 3 | 4 | 5 | 6 | 7 | 8 | 9;
   virtualFolder: PortablePath;
-  lockfileFilename: Filename;
   installStatePath: PortablePath;
   immutablePatterns: Array<string>;
   rcFilename: Filename;
   enableGlobalCache: boolean;
+  cacheMigrationMode: `always` | `match-spec` | `required-only`;
 
   enableColors: boolean;
   enableHyperlinks: boolean;
   enableInlineBuilds: boolean;
+  enableMessageNames: boolean;
   enableProgressBars: boolean;
   enableTimers: boolean;
-  preferAggregateCacheInfo: boolean;
+  enableTips: boolean;
   preferInteractive: boolean;
   preferTruncatedLines: boolean;
   progressBarStyle: string | undefined;
@@ -603,6 +655,7 @@
 
   enableMirror: boolean;
   enableNetwork: boolean;
+  enableOfflineMode: boolean;
   httpProxy: string | null;
   httpsProxy: string | null;
   unsafeHttpWhitelist: Array<string>;
@@ -621,6 +674,8 @@
   httpsKeyFilePath: PortablePath | null;
   httpsCertFilePath: PortablePath | null;
   enableStrictSsl: boolean;
+  taskPoolConcurrency: number;
+  taskPoolMode: string;
 
   logFilters: Array<miscUtils.ToMapValue<{code?: string, text?: string, pattern?: string, level?: formatUtils.LogLevel | null}>>;
 
@@ -635,6 +690,9 @@
   enableStrictSettings: boolean;
   enableImmutableCache: boolean;
   checksumBehavior: string;
+
+  // Miscellaneous settings
+  injectEnvironmentFiles: Array<PortablePath>;
 
   // Package patching - to fix incorrect definitions
   packageExtensions: Map<string, miscUtils.ToMapValue<{
@@ -645,6 +703,8 @@
 }
 
 export type PackageExtensionData = miscUtils.MapValueToObjectValue<miscUtils.MapValue<ConfigurationValueMap['packageExtensions']>>;
+
+export type PackageExtensions = Map<IdentHash, Array<[string, Array<PackageExtension>]>>;
 
 type SimpleDefinitionForType<T> = SimpleSettingsDefinition & {
   type:
@@ -676,7 +736,12 @@
   [K in keyof V]: DefinitionForType<V[K]>;
 };
 
-function parseValue(configuration: Configuration, path: string, value: unknown, definition: SettingsDefinition, folder: PortablePath) {
+// There are two types of values
+// 1. ResolvedRcFile from `configUtils.resolveRcFiles`
+// 2. objects passed directly via `configuration.useWithSource` or `configuration.use`
+function parseValue(configuration: Configuration, path: string, valueBase: unknown, definition: SettingsDefinition, folder: PortablePath) {
+  const value = configUtils.getValue(valueBase);
+
   if (definition.isArray || (definition.type === SettingsType.ANY && Array.isArray(value))) {
     if (!Array.isArray(value)) {
       return String(value).split(/,/).map(segment => {
@@ -689,19 +754,21 @@
     if (Array.isArray(value)) {
       throw new Error(`Non-array configuration settings "${path}" cannot be an array`);
     } else {
-      return parseSingleValue(configuration, path, value, definition, folder);
+      return parseSingleValue(configuration, path, valueBase, definition, folder);
     }
   }
 }
 
-function parseSingleValue(configuration: Configuration, path: string, value: unknown, definition: SettingsDefinition, folder: PortablePath) {
+function parseSingleValue(configuration: Configuration, path: string, valueBase: unknown, definition: SettingsDefinition, folder: PortablePath) {
+  const value = configUtils.getValue(valueBase);
+
   switch (definition.type) {
     case SettingsType.ANY:
-      return value;
+      return configUtils.getValueByTree(value);
     case SettingsType.SHAPE:
-      return parseShape(configuration, path, value, definition, folder);
+      return parseShape(configuration, path, valueBase, definition, folder);
     case SettingsType.MAP:
-      return parseMap(configuration, path, value, definition, folder);
+      return parseMap(configuration, path, valueBase, definition, folder);
   }
 
   if (value === null && !definition.isNullable && definition.default !== null)
@@ -718,12 +785,20 @@
       throw new Error(`Expected configuration setting "${path}" to be a string, got ${typeof value}`);
 
     const valueWithReplacedVariables = miscUtils.replaceEnvVariables(value, {
-      env: process.env,
+      env: configuration.env,
     });
 
     switch (definition.type) {
-      case SettingsType.ABSOLUTE_PATH:
-        return ppath.resolve(folder, npath.toPortablePath(valueWithReplacedVariables));
+      case SettingsType.ABSOLUTE_PATH:{
+        let cwd = folder;
+
+        // singleValue's source should be a single file path, if it exists
+        const source = configUtils.getSource(valueBase);
+        if (source && source[0] !== `<`)
+          cwd = ppath.dirname(source as PortablePath);
+
+        return ppath.resolve(cwd, npath.toPortablePath(valueWithReplacedVariables));
+      }
       case SettingsType.LOCATOR_LOOSE:
         return structUtils.parseLocator(valueWithReplacedVariables, false);
       case SettingsType.NUMBER:
@@ -745,7 +820,9 @@
   return interpreted;
 }
 
-function parseShape(configuration: Configuration, path: string, value: unknown, definition: ShapeSettingsDefinition, folder: PortablePath) {
+function parseShape(configuration: Configuration, path: string, valueBase: unknown, definition: ShapeSettingsDefinition, folder: PortablePath) {
+  const value = configUtils.getValue(valueBase);
+
   if (typeof value !== `object` || Array.isArray(value))
     throw new UsageError(`Object configuration settings "${path}" must be an object`);
 
@@ -769,7 +846,9 @@
   return result;
 }
 
-function parseMap(configuration: Configuration, path: string, value: unknown, definition: MapSettingsDefinition, folder: PortablePath) {
+function parseMap(configuration: Configuration, path: string, valueBase: unknown, definition: MapSettingsDefinition, folder: PortablePath) {
+  const value = configUtils.getValue(valueBase);
+
   const result = new Map<string, any>();
 
   if (typeof value !== `object` || Array.isArray(value))
@@ -804,21 +883,21 @@
         result.set(propKey, getDefaultValue(configuration, propDefinition));
 
       return result;
-    } break;
-
+    }
     case SettingsType.MAP: {
       if (definition.isArray && !ignoreArrays)
         return [];
 
       return new Map<string, any>();
-    } break;
-
+    }
     case SettingsType.ABSOLUTE_PATH: {
       if (definition.default === null)
         return null;
 
       if (configuration.projectCwd === null) {
-        if (ppath.isAbsolute(definition.default)) {
+        if (Array.isArray(definition.default)) {
+          return definition.default.map((entry: string) => ppath.normalize(entry as PortablePath));
+        } else if (ppath.isAbsolute(definition.default)) {
           return ppath.normalize(definition.default);
         } else if (definition.isNullable) {
           return null;
@@ -834,11 +913,10 @@
           return ppath.resolve(configuration.projectCwd, definition.default);
         }
       }
-    } break;
-
+    }
     default: {
       return definition.default;
-    } break;
+    }
   }
 }
 
@@ -863,20 +941,34 @@
   }
 
   if (definition.type === SettingsType.MAP && rawValue instanceof Map) {
+    if (rawValue.size === 0)
+      return undefined;
+
     const newValue: Map<string, unknown> = new Map();
 
-    for (const [key, value] of rawValue.entries())
-      newValue.set(key, transformConfiguration(value, definition.valueDefinition, transforms));
+    for (const [key, value] of rawValue.entries()) {
+      const transformedValue = transformConfiguration(value, definition.valueDefinition, transforms);
+      if (typeof transformedValue !== `undefined`) {
+        newValue.set(key, transformedValue);
+      }
+    }
 
     return newValue;
   }
 
   if (definition.type === SettingsType.SHAPE && rawValue instanceof Map) {
+    if (rawValue.size === 0)
+      return undefined;
+
     const newValue: Map<string, unknown> = new Map();
 
     for (const [key, value] of rawValue.entries()) {
       const propertyDefinition = definition.properties[key];
-      newValue.set(key, transformConfiguration(value, propertyDefinition, transforms));
+
+      const transformedValue = transformConfiguration(value, propertyDefinition, transforms);
+      if (typeof transformedValue !== `undefined`) {
+        newValue.set(key, transformedValue);
+      }
     }
 
     return newValue;
@@ -912,23 +1004,65 @@
   return DEFAULT_RC_FILENAME as Filename;
 }
 
-export enum ProjectLookup {
-  LOCKFILE,
-  MANIFEST,
-  NONE,
+async function tryRead(p: PortablePath) {
+  try {
+    return await xfs.readFilePromise(p);
+  } catch {
+    return Buffer.of();
+  }
 }
 
+async function isSameBinaryContent(a: PortablePath, b: PortablePath) {
+  return Buffer.compare(...await Promise.all([
+    tryRead(a),
+    tryRead(b),
+  ])) === 0;
+}
+
+async function isSameBinaryInode(a: PortablePath, b: PortablePath) {
+  const [aStat, bStat] = await Promise.all([
+    xfs.statPromise(a),
+    xfs.statPromise(b),
+  ]);
+
+  return aStat.dev === bStat.dev && aStat.ino === bStat.ino;
+}
+
+const isSameBinary = process.platform === `win32`
+  ? isSameBinaryContent
+  : isSameBinaryInode;
+
+async function checkYarnPath({configuration, selfPath}: {configuration: Configuration, selfPath: PortablePath}): Promise<PortablePath | null> {
+  const yarnPath = configuration.get(`yarnPath`);
+  const ignorePath = configuration.get(`ignorePath`);
+
+  if (ignorePath || yarnPath === null || yarnPath === selfPath)
+    return null;
+
+  if (await isSameBinary(yarnPath, selfPath))
+    return null;
+
+  return yarnPath;
+}
+
 export type FindProjectOptions = {
-  lookup?: ProjectLookup;
   strict?: boolean;
-  usePath?: boolean;
+  usePathCheck?: PortablePath | null;
   useRc?: boolean;
 };
 
+export type RcFile = {
+  cwd: PortablePath;
+  path: PortablePath;
+  data: any;
+};
+
 export class Configuration {
   public static deleteProperty = Symbol();
 
   public static telemetry: TelemetryManager | null = null;
+
+  public isCI = isCI;
 
   public startingCwd: PortablePath;
   public projectCwd: PortablePath | null = null;
@@ -941,7 +1075,7 @@
 
   public invalid: Map<string, string> = new Map();
 
-  public packageExtensions: Map<IdentHash, Array<[string, Array<PackageExtension>]>> = new Map();
+  public env: Record<string, string | undefined> = {};
 
   public limits: Map<string, Limit> = new Map();
 
@@ -1000,23 +1134,25 @@
    * way around).
    */
 
-  static async find(startingCwd: PortablePath, pluginConfiguration: PluginConfiguration | null, {lookup = ProjectLookup.LOCKFILE, strict = true, usePath = false, useRc = true}: FindProjectOptions = {}) {
+  static async find(startingCwd: PortablePath, pluginConfiguration: PluginConfiguration | null, {strict = true, usePathCheck = null, useRc = true}: FindProjectOptions = {}) {
     const environmentSettings = getEnvironmentSettings();
     delete environmentSettings.rcFilename;
 
+    const configuration = new Configuration(startingCwd);
     const rcFiles = await Configuration.findRcFiles(startingCwd);
 
-    const homeRcFile = await Configuration.findHomeRcFile();
+    const homeRcFile = await Configuration.findFolderRcFile(folderUtils.getHomeFolder());
     if (homeRcFile) {
       const rcFile = rcFiles.find(rcFile => rcFile.path === homeRcFile.path);
-      // The home configuration is never strict because it improves support for
-      // multiple projects using different Yarn versions on the same machine
-      if (rcFile) {
-        rcFile.strict = false;
-      } else {
-        rcFiles.push({...homeRcFile, strict: false});
-      }
-    }
+      if (!rcFile) {
+        rcFiles.unshift(homeRcFile);
+      }
+    }
+
+    const resolvedRcFile = configUtils.resolveRcFiles(rcFiles.map(rcFile => [rcFile.path, rcFile.data]));
+
+    // XXX: in fact, it is not useful, but in order not to change the parameters of useWithSource, temporarily put a thing to prevent errors.
+    const resolvedRcFileCwd = PortablePath.dot;
 
     // First we will parse the `yarn-path` settings. Doing this now allows us
     // to not have to load the plugins if there's a `yarn-path` configured.
@@ -1024,48 +1160,52 @@
     type CoreKeys = keyof typeof coreDefinitions;
     type CoreFields = {[key in CoreKeys]: any};
 
-    const pickCoreFields = ({ignoreCwd, yarnPath, ignorePath, lockfileFilename}: CoreFields) => ({ignoreCwd, yarnPath, ignorePath, lockfileFilename});
-    const excludeCoreFields = ({ignoreCwd, yarnPath, ignorePath, lockfileFilename, ...rest}: CoreFields) => rest;
-
-    const configuration = new Configuration(startingCwd);
-    configuration.importSettings(pickCoreFields(coreDefinitions));
-
-    configuration.useWithSource(`<environment>`, pickCoreFields(environmentSettings), startingCwd, {strict: false});
-    for (const {path, cwd, data} of rcFiles)
-      configuration.useWithSource(path, pickCoreFields(data), cwd, {strict: false});
-
-    if (usePath) {
-      const yarnPath = configuration.get(`yarnPath`);
-      const ignorePath = configuration.get(`ignorePath`);
-
-      if (yarnPath !== null && !ignorePath) {
+    const allCoreFieldKeys = new Set(Object.keys(coreDefinitions));
+
+    const pickPrimaryCoreFields = ({yarnPath, ignorePath, injectEnvironmentFiles}: CoreFields) => ({yarnPath, ignorePath, injectEnvironmentFiles});
+    const pickSecondaryCoreFields = ({yarnPath, ignorePath, injectEnvironmentFiles, ...rest}: CoreFields) => {
+      const secondaryCoreFields: CoreFields = {};
+      for (const [key, value] of Object.entries(rest))
+        if (allCoreFieldKeys.has(key))
+          secondaryCoreFields[key] = value;
+
+      return secondaryCoreFields;
+    };
+
+    const pickPluginFields = ({yarnPath, ignorePath, ...rest}: CoreFields) => {
+      const pluginFields: any = {};
+      for (const [key, value] of Object.entries(rest))
+        if (!allCoreFieldKeys.has(key))
+          pluginFields[key] = value;
+
+      return pluginFields;
+    };
+
+    configuration.importSettings(pickPrimaryCoreFields(coreDefinitions));
+    configuration.useWithSource(`<environment>`, pickPrimaryCoreFields(environmentSettings), startingCwd, {strict: false});
+
+    if (resolvedRcFile) {
+      const [source, data] = resolvedRcFile;
+      configuration.useWithSource(source, pickPrimaryCoreFields(data), resolvedRcFileCwd, {strict: false});
+    }
+
+    if (usePathCheck) {
+      const yarnPath = await checkYarnPath({
+        configuration,
+        selfPath: usePathCheck,
+      });
+
+      if (yarnPath !== null) {
         return configuration;
+      } else {
+        configuration.useWithSource(`<override>`, {ignorePath: true}, startingCwd, {strict: false, overwrite: true});
       }
     }
 
     // We need to know the project root before being able to truly instantiate
-    // our configuration, and to know that we need to know the lockfile name
-
-    const lockfileFilename = configuration.get(`lockfileFilename`);
-
-    let projectCwd: PortablePath | null;
-    switch (lookup) {
-      case ProjectLookup.LOCKFILE: {
-        projectCwd = await Configuration.findProjectCwd(startingCwd, lockfileFilename);
-      } break;
-
-      case ProjectLookup.MANIFEST: {
-        projectCwd = await Configuration.findProjectCwd(startingCwd, null);
-      } break;
-
-      case ProjectLookup.NONE: {
-        if (xfs.existsSync(ppath.join(startingCwd, `package.json` as Filename))) {
-          projectCwd = ppath.resolve(startingCwd);
-        } else {
-          projectCwd = null;
-        }
-      } break;
-    }
+    // our configuration.
+
+    const projectCwd = await Configuration.findProjectCwd(startingCwd);
 
     // Great! We now have enough information to really start to setup the
     // core configuration object.
@@ -1073,25 +1213,55 @@
     configuration.startingCwd = startingCwd;
     configuration.projectCwd = projectCwd;
 
-    configuration.importSettings(excludeCoreFields(coreDefinitions));
+    const env = Object.assign(Object.create(null), process.env);
+    configuration.env = env;
+
+    // load the environment files
+    const environmentFiles = await Promise.all(configuration.get(`injectEnvironmentFiles`).map(async p => {
+      const content = p.endsWith(`?`)
+        ? await xfs.readFilePromise(p.slice(0, -1) as PortablePath, `utf8`).catch(() => ``)
+        : await xfs.readFilePromise(p as PortablePath, `utf8`);
+
+      return parseDotEnv(content);
+    }));
+
+    for (const environmentEntries of environmentFiles)
+      for (const [key, value] of Object.entries(environmentEntries))
+        configuration.env[key] = miscUtils.replaceEnvVariables(value, {env});
+
+    // load all fields of the core definitions
+    configuration.importSettings(pickSecondaryCoreFields(coreDefinitions));
+    configuration.useWithSource(`<environment>`, pickSecondaryCoreFields(environmentSettings), startingCwd, {strict});
+
+    if (resolvedRcFile) {
+      const [source, data] = resolvedRcFile;
+      configuration.useWithSource(source, pickSecondaryCoreFields(data), resolvedRcFileCwd, {strict});
+    }
 
     // Now that the configuration object is almost ready, we need to load all
     // the configured plugins
-
-    const plugins = new Map<string, Plugin>([
-      [`@@core`, CorePlugin],
-    ]);
 
     const getDefault = (object: any) => {
       return `default` in object ? object.default : object;
     };
 
+    // load the core plugins
+    const corePlugins = new Map<string, Plugin>([
+      [`@@core`, CorePlugin],
+    ]);
+
+    if (pluginConfiguration !== null)
+      for (const request of pluginConfiguration.plugins.keys())
+        corePlugins.set(request, getDefault(pluginConfiguration.modules.get(request)));
+
+    for (const [name, corePlugin] of corePlugins)
+      configuration.activatePlugin(name, corePlugin);
+
+    // load third-party plugins
+    const thirdPartyPlugins = new Map<string, Plugin>([]);
     if (pluginConfiguration !== null) {
-      for (const request of pluginConfiguration.plugins.keys())
-        plugins.set(request, getDefault(pluginConfiguration.modules.get(request)));
-
       const requireEntries = new Map();
-      for (const request of nodeUtils.builtinModules())
+      for (const request of builtinModules)
         requireEntries.set(request, () => miscUtils.dynamicRequire(request));
       for (const [request, embedModule] of pluginConfiguration.modules)
         requireEntries.set(request, () => embedModule);
@@ -1126,7 +1296,7 @@
         requireEntries.set(name, () => plugin);
 
         dynamicPlugins.add(name);
-        plugins.set(name, plugin);
+        thirdPartyPlugins.set(name, plugin);
       };
 
       if (environmentSettings.plugins) {
@@ -1147,25 +1317,63 @@
             ? userPluginEntry.path
             : userPluginEntry;
 
+          const userProvidedSpec = userPluginEntry?.spec ?? ``;
+          const userProvidedChecksum = userPluginEntry?.checksum ?? ``;
+
+          if (LEGACY_PLUGINS.has(userProvidedSpec))
+            continue;
+
           const pluginPath = ppath.resolve(cwd, npath.toPortablePath(userProvidedPath));
+          if (!await xfs.existsPromise(pluginPath)) {
+            if (!userProvidedSpec) {
+              const prettyPluginName = formatUtils.pretty(configuration, ppath.basename(pluginPath, `.cjs`), formatUtils.Type.NAME);
+              const prettyGitIgnore = formatUtils.pretty(configuration, `.gitignore`, formatUtils.Type.NAME) ;
+              const prettyYarnrc = formatUtils.pretty(configuration, configuration.values.get(`rcFilename`), formatUtils.Type.NAME) ;
+              const prettyUrl = formatUtils.pretty(configuration, `https://yarnpkg.com/getting-started/qa#which-files-should-be-gitignored`, formatUtils.Type.URL) ;
+              throw new UsageError(`Missing source for the ${prettyPluginName} plugin - please try to remove the plugin from ${prettyYarnrc} then reinstall it manually. This error usually occurs because ${prettyGitIgnore} is incorrect, check ${prettyUrl} to make sure your plugin folder isn't gitignored.`);
+            }
+
+            if (!userProvidedSpec.match(/^https?:/)) {
+              const prettyPluginName = formatUtils.pretty(configuration, ppath.basename(pluginPath, `.cjs`), formatUtils.Type.NAME);
+              const prettyYarnrc = formatUtils.pretty(configuration, configuration.values.get(`rcFilename`), formatUtils.Type.NAME) ;
+              throw new UsageError(`Failed to recognize the source for the ${prettyPluginName} plugin - please try to delete the plugin from ${prettyYarnrc} then reinstall it manually.`);
+            }
+
+            const pluginBuffer = await httpUtils.get(userProvidedSpec, {configuration});
+            const pluginChecksum = hashUtils.makeHash(pluginBuffer);
+
+            // if there is no checksum, this means that the user used --no-checksum and does not need to check this plugin
+            if (userProvidedChecksum && userProvidedChecksum !== pluginChecksum) {
+              const prettyPluginName = formatUtils.pretty(configuration, ppath.basename(pluginPath, `.cjs`), formatUtils.Type.NAME);
+              const prettyYarnrc = formatUtils.pretty(configuration, configuration.values.get(`rcFilename`), formatUtils.Type.NAME) ;
+              const prettyPluginImportCommand = formatUtils.pretty(configuration, `yarn plugin import ${userProvidedSpec}`, formatUtils.Type.CODE) ;
+              throw new UsageError(`Failed to fetch the ${prettyPluginName} plugin from its remote location: its checksum seems to have changed. If this is expected, please remove the plugin from ${prettyYarnrc} then run ${prettyPluginImportCommand} to reimport it.`);
+            }
+
+            await xfs.mkdirPromise(ppath.dirname(pluginPath), {recursive: true});
+            await xfs.writeFilePromise(pluginPath, pluginBuffer);
+          }
+
           await importPlugin(pluginPath, path);
         }
       }
     }
 
-    for (const [name, plugin] of plugins)
-      configuration.activatePlugin(name, plugin);
-
-    configuration.useWithSource(`<environment>`, excludeCoreFields(environmentSettings), startingCwd, {strict});
-    for (const {path, cwd, data, strict: isStrict} of rcFiles)
-      configuration.useWithSource(path, excludeCoreFields(data), cwd, {strict: isStrict ?? strict});
+    for (const [name, thirdPartyPlugin] of thirdPartyPlugins)
+      configuration.activatePlugin(name, thirdPartyPlugin);
+
+    // load values of all plugin definitions
+    configuration.useWithSource(`<environment>`, pickPluginFields(environmentSettings), startingCwd, {strict});
+
+    if (resolvedRcFile) {
+      const [source, data] = resolvedRcFile;
+      configuration.useWithSource(source, pickPluginFields(data), resolvedRcFileCwd, {strict});
+    }
 
     if (configuration.get(`enableGlobalCache`)) {
       configuration.values.set(`cacheFolder`, `${configuration.get(`globalFolder`)}/cache`);
       configuration.sources.set(`cacheFolder`, `<internal>`);
     }
-
-    await configuration.refreshPackageExtensions();
 
     return configuration;
   }
@@ -1176,7 +1384,6 @@
       path: PortablePath;
       cwd: PortablePath;
       data: any;
-      strict?: boolean;
     }> = [];
 
     let nextCwd = startingCwd;
@@ -1199,10 +1406,10 @@
           if (content.match(/^\s+(?!-)[^:]+\s+\S+/m))
             tip = ` (in particular, make sure you list the colons after each key name)`;
 
-          throw new UsageError(`Parse error when loading ${rcPath}; please check it's proper Yaml${tip}: ${error.message}`);
+          throw new UsageError(`Parse error when loading ${rcPath}; please check it's proper Yaml${tip}`);
         }
 
-        rcFiles.push({path: rcPath, cwd: currentCwd, data});
+        rcFiles.unshift({path: rcPath, cwd: currentCwd, data});
       }
 
       nextCwd = ppath.dirname(currentCwd);
@@ -1211,23 +1418,24 @@
     return rcFiles;
   }
 
-  static async findHomeRcFile() {
-    const rcFilename = getRcFilename();
-
-    const homeFolder = folderUtils.getHomeFolder();
-    const homeRcFilePath = ppath.join(homeFolder, rcFilename);
-
-    if (xfs.existsSync(homeRcFilePath)) {
-      const content = await xfs.readFilePromise(homeRcFilePath, `utf8`);
-      const data = parseSyml(content) as any;
-
-      return {path: homeRcFilePath, cwd: homeFolder, data};
-    }
-
-    return null;
-  }
-
-  static async findProjectCwd(startingCwd: PortablePath, lockfileFilename: Filename | null) {
+  static async findFolderRcFile(cwd: PortablePath): Promise<RcFile | null> {
+    const path = ppath.join(cwd, Filename.rc);
+
+    let content: string;
+    try {
+      content = await xfs.readFilePromise(path, `utf8`);
+    } catch (err) {
+      if (err.code === `ENOENT`)
+        return null;
+
+      throw err;
+    }
+
+    const data = parseSyml(content) as any;
+    return {path, cwd, data};
+  }
+
+  static async findProjectCwd(startingCwd: PortablePath) {
     let projectCwd = null;
 
     let nextCwd = startingCwd;
@@ -1236,27 +1444,19 @@
     while (nextCwd !== currentCwd) {
       currentCwd = nextCwd;
 
-      if (xfs.existsSync(ppath.join(currentCwd, `package.json` as Filename)))
+      if (xfs.existsSync(ppath.join(currentCwd, Filename.lockfile)))
+        return currentCwd;
+
+      if (xfs.existsSync(ppath.join(currentCwd, Filename.manifest)))
         projectCwd = currentCwd;
 
-      if (lockfileFilename !== null) {
-        if (xfs.existsSync(ppath.join(currentCwd, lockfileFilename))) {
-          projectCwd = currentCwd;
-          break;
-        }
-      } else {
-        if (projectCwd !== null) {
-          break;
-        }
-      }
-
       nextCwd = ppath.dirname(currentCwd);
     }
 
     return projectCwd;
   }
 
-  static async updateConfiguration(cwd: PortablePath, patch: {[key: string]: ((current: unknown) => unknown) | {} | undefined} | ((current: {[key: string]: unknown}) => {[key: string]: unknown})) {
+  static async updateConfiguration(cwd: PortablePath, patch: {[key: string]: ((current: unknown) => unknown) | {} | undefined} | ((current: {[key: string]: unknown}) => {[key: string]: unknown}), opts: {immutable?: boolean} = {}) {
     const rcFilename = getRcFilename();
     const configurationPath =  ppath.join(cwd, rcFilename as PortablePath);
 
@@ -1275,7 +1475,7 @@
       }
 
       if (replacement === current) {
-        return;
+        return false;
       }
     } else {
       replacement = current;
@@ -1307,12 +1507,49 @@
       }
 
       if (!patched) {
-        return;
+        return false;
       }
     }
 
     await xfs.changeFilePromise(configurationPath, stringifySyml(replacement), {
       automaticNewlines: true,
+    });
+
+    return true;
+  }
+
+  static async addPlugin(cwd: PortablePath, pluginMetaList: Array<PluginMeta>) {
+    if (pluginMetaList.length === 0)
+      return;
+
+    await Configuration.updateConfiguration(cwd, (current: any) => {
+      const currentPluginMetaList = current.plugins ?? [];
+      if (currentPluginMetaList.length === 0)
+        return {...current, plugins: pluginMetaList};
+
+      const newPluginMetaList = [];
+      let notYetProcessedList = [...pluginMetaList];
+
+      for (const currentPluginMeta of currentPluginMetaList) {
+        const currentPluginPath = typeof currentPluginMeta !== `string`
+          ? currentPluginMeta.path
+          : currentPluginMeta;
+
+        const updatingPlugin = notYetProcessedList.find(pluginMeta => {
+          return pluginMeta.path === currentPluginPath;
+        });
+
+        if (updatingPlugin) {
+          newPluginMetaList.push(updatingPlugin);
+          notYetProcessedList = notYetProcessedList.filter(p => p !== updatingPlugin);
+        } else {
+          newPluginMetaList.push(currentPluginMeta);
+        }
+      }
+
+      newPluginMetaList.push(...notYetProcessedList);
+
+      return {...current, plugins: newPluginMetaList};
     });
   }
 
@@ -1360,6 +1597,11 @@
 
     for (const key of [`enableStrictSettings`, ...Object.keys(data)]) {
       const value = data[key];
+
+      const fieldSource = configUtils.getSource(value);
+      if (fieldSource)
+        source = fieldSource;
+
       if (typeof value === `undefined`)
         continue;
 
@@ -1377,7 +1619,17 @@
 
       const definition = this.settings.get(key);
       if (!definition) {
-        if (strict) {
+        const homeFolder = folderUtils.getHomeFolder();
+
+        const rcFileFolder = source[0] !== `<`
+          ? ppath.dirname(source as PortablePath)
+          : null;
+
+        const isHomeRcFile = rcFileFolder !== null
+          ? homeFolder === rcFileFolder
+          : false;
+
+        if (strict && !isHomeRcFile) {
           throw new UsageError(`Unrecognized or legacy configuration settings found: ${key} - run "yarn config -v" to see the list of settings supported in Yarn`);
         } else {
           this.invalid.set(key, source);
@@ -1390,7 +1642,7 @@
 
       let parsed;
       try {
-        parsed = parseValue(this, key, data[key], definition, folder);
+        parsed = parseValue(this, key, value, definition, folder);
       } catch (error) {
         error.message += ` in ${formatUtils.pretty(this, source, formatUtils.Type.PATH)}`;
         throw error;
@@ -1534,7 +1786,15 @@
     return {os, cpu, libc};
   }
 
-  async refreshPackageExtensions() {
+  private packageExtensions: PackageExtensions | null = null;
+
+  /**
+   * Computes and caches the package extensions.
+   */
+  async getPackageExtensions(): Promise<PackageExtensions> {
+    if (this.packageExtensions !== null)
+      return this.packageExtensions;
+
     this.packageExtensions = new Map();
     const packageExtensions = this.packageExtensions;
 
@@ -1572,11 +1832,24 @@
       return hooks.registerPackageExtensions;
     }, this, registerPackageExtension);
 
-    for (const [descriptorString, extensionData] of this.get(`packageExtensions`)) {
+    for (const [descriptorString, extensionData] of this.get(`packageExtensions`))
       registerPackageExtension(structUtils.parseDescriptor(descriptorString, true), miscUtils.convertMapsToIndexableObjects(extensionData), {userProvided: true});
-    }
-  }
-
+
+    return packageExtensions;
+  }
+
+  normalizeLocator(locator: Locator) {
+    if (semverUtils.validRange(locator.reference))
+      return structUtils.makeLocator(locator, `${this.get(`defaultProtocol`)}${locator.reference}`);
+
+    if (TAG_REGEXP.test(locator.reference))
+      return structUtils.makeLocator(locator, `${this.get(`defaultProtocol`)}${locator.reference}`);
+
+    return locator;
+  }
+
+  // TODO: Rename into `normalizeLocator`?
+  // TODO: Move into `structUtils`, and remove references to `defaultProtocol` (we can make it a constant, same as the lockfile name)
   normalizeDependency(dependency: Descriptor) {
     if (semverUtils.validRange(dependency.range))
       return structUtils.makeDescriptor(dependency, `${this.get(`defaultProtocol`)}${dependency.range}`);
@@ -1593,16 +1866,13 @@
     }));
   }
 
-  normalizePackage(original: Package) {
+  normalizePackage(original: Package, {packageExtensions}: {packageExtensions: PackageExtensions}) {
     const pkg = structUtils.copyPackage(original);
 
     // We use the extensions to define additional dependencies that weren't
     // properly listed in the original package definition
 
-    if (this.packageExtensions == null)
-      throw new Error(`refreshPackageExtensions has to be called before normalizing packages`);
-
-    const extensionsPerIdent = this.packageExtensions.get(original.identHash);
+    const extensionsPerIdent = packageExtensions.get(original.identHash);
     if (typeof extensionsPerIdent !== `undefined`) {
       const version = original.version;
 
@@ -1636,7 +1906,7 @@
 
               case PackageExtensionType.PeerDependencyMeta: {
                 const currentPeerDependencyMeta = pkg.peerDependenciesMeta.get(extension.selector);
-                if (typeof currentPeerDependencyMeta === `undefined` || !Object.prototype.hasOwnProperty.call(currentPeerDependencyMeta, extension.key) || currentPeerDependencyMeta[extension.key] !== extension.value) {
+                if (typeof currentPeerDependencyMeta === `undefined` || !Object.hasOwn(currentPeerDependencyMeta, extension.key) || currentPeerDependencyMeta[extension.key] !== extension.value) {
                   extension.status = PackageExtensionStatus.Active;
                   miscUtils.getFactoryWithDefault(pkg.peerDependenciesMeta, extension.selector, () => ({} as PeerDependencyMeta))[extension.key] = extension.value;
                 }
@@ -1644,7 +1914,7 @@
 
               default: {
                 miscUtils.assertNever(extension);
-              } break;
+              }
             }
           }
         }
