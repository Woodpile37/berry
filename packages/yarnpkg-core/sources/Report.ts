<<<<<<< HEAD
import throttle               from 'lodash/throttle';
import {PassThrough}          from 'stream';
import {StringDecoder}        from 'string_decoder';

import {MessageName}          from './MessageName';
import {Locator, LocatorHash} from './types';

const TITLE_PROGRESS_FPS = 15;
=======
import camelcase       from 'camelcase';
import {PassThrough}   from 'stream';
import {StringDecoder} from 'string_decoder';

import {EnhancedError} from './EnhancedError';
import {MessageName}   from './MessageName';
import {Locator}       from './types';
>>>>>>> 6975fd4b

export class ReportError extends EnhancedError {
  public reportCode: MessageName;
  public originalError?: Error;

  constructor(code: MessageName, messageOrEnhancedError: string | EnhancedError, public reportExtra?: (report: Report) => void) {
    super(messageOrEnhancedError);

    if (code !== MessageName.UNNAMED && code !== MessageName.EXCEPTION) {
      this.name = camelcase(MessageName[code], {pascalCase: true});
      if (!this.name.endsWith(`Error`) && !this.name.endsWith(`Exception`)) {
        this.name += `Error`;
      }
    }

    this.reportCode = code;
  }
}

export function isReportError(error: Error): error is ReportError {
  return typeof (error as ReportError).reportCode !== `undefined`;
}

export type ProgressDefinition = {
  progress?: number;
  title?: string;
};

export type ProgressIterable = AsyncIterable<ProgressDefinition> & {
  hasProgress: boolean;
  hasTitle: boolean;
};

export type SectionOptions = {
  reportHeader?: () => void;
  reportFooter?: (elapsedTime: number) => void;
  skipIfEmpty?: boolean;
};

export type TimerOptions = Pick<SectionOptions, 'skipIfEmpty'>;

export abstract class Report {
  cacheHits = new Set<LocatorHash>();
  cacheMisses = new Set<LocatorHash>();

  private reportedInfos: Set<any> = new Set();
  private reportedWarnings: Set<any> = new Set();
  private reportedErrors: Set<any> = new Set();

  getRecommendedLength() {
    return 180;
  }

  reportCacheHit(locator: Locator) {
    this.cacheHits.add(locator.locatorHash);
  }

  reportCacheMiss(locator: Locator, message?: string) {
    this.cacheMisses.add(locator.locatorHash);
  }

  abstract startSectionPromise<T>(opts: SectionOptions, cb: () => Promise<T>): Promise<T>;
  abstract startSectionSync<T>(opts: SectionOptions, cb: () => T): T;

  abstract startTimerPromise<T>(what: string, opts: TimerOptions, cb: () => Promise<T>): Promise<T>;
  abstract startTimerPromise<T>(what: string, cb: () => Promise<T>): Promise<T>;

  abstract startTimerSync<T>(what: string, opts: TimerOptions, cb: () => T): T;
  abstract startTimerSync<T>(what: string, cb: () => T): T;

  abstract reportSeparator(): void;
  abstract reportInfo(name: MessageName | null, text: string): void;
  abstract reportWarning(name: MessageName, text: string): void;
  abstract reportError(name: MessageName, text: string): void;
  abstract reportProgress(progress: AsyncIterable<ProgressDefinition>): Promise<void> & {stop: () => void};
  abstract reportJson(data: any): void;
  abstract reportFold(title: string, text: string): void;

  abstract finalize(): void;

  static progressViaCounter(max: number) {
    let current = 0;

    let unlock: () => void;
    let lock = new Promise<void>(resolve => {
      unlock = resolve;
    });

    const set = (n: number) => {
      const thisUnlock = unlock;

      lock = new Promise<void>(resolve => {
        unlock = resolve;
      });

      current = n;
      thisUnlock();
    };

    const tick = (n: number = 0) => {
      set(current + 1);
    };

    const gen = (async function * () {
      while (current < max) {
        await lock;
        yield {
          progress: current / max,
        };
      }
    })();

    return {
      [Symbol.asyncIterator]() {
        return gen;
      },
      hasProgress: true,
      hasTitle: false,
      set,
      tick,
    };
  }

  static progressViaTitle() {
    let currentTitle: string | undefined;

    let unlock: () => void;
    let lock = new Promise<void>(resolve => {
      unlock = resolve;
    });

    const setTitle: (title: string) => void = throttle((title: string) => {
      const thisUnlock = unlock;

      lock = new Promise<void>(resolve => {
        unlock = resolve;
      });

      currentTitle = title;
      thisUnlock();
    }, 1000 / TITLE_PROGRESS_FPS);

    const gen = (async function * () {
      while (true) {
        await lock;
        yield {
          title: currentTitle,
        };
      }
    })();

    return {
      [Symbol.asyncIterator]() {
        return gen;
      },
      hasProgress: false,
      hasTitle: true,
      setTitle,
    };
  }

  async startProgressPromise<T, P extends ProgressIterable>(progressIt: P, cb: (progressIt: P) => Promise<T>): Promise<T> {
    const reportedProgress = this.reportProgress(progressIt);

    try {
      return await cb(progressIt);
    } finally {
      reportedProgress.stop();
    }
  }

  startProgressSync<T, P extends ProgressIterable>(progressIt: P, cb: (progressIt: P) => T): T {
    const reportedProgress = this.reportProgress(progressIt);

    try {
      return cb(progressIt);
    } finally {
      reportedProgress.stop();
    }
  }

  reportInfoOnce(name: MessageName, text: string, opts?: {key?: any, reportExtra?: (report: Report) => void}) {
    const key = opts && opts.key ? opts.key : text;

    if (!this.reportedInfos.has(key)) {
      this.reportedInfos.add(key);
      this.reportInfo(name, text);

      opts?.reportExtra?.(this);
    }
  }

  reportWarningOnce(name: MessageName, text: string, opts?: {key?: any, reportExtra?: (report: Report) => void}) {
    const key = opts && opts.key ? opts.key : text;

    if (!this.reportedWarnings.has(key)) {
      this.reportedWarnings.add(key);
      this.reportWarning(name, text);

      opts?.reportExtra?.(this);
    }
  }

  reportErrorOnce(name: MessageName, text: string, opts?: {key?: any, reportExtra?: (report: Report) => void}) {
    const key = opts && opts.key ? opts.key : text;

    if (!this.reportedErrors.has(key)) {
      this.reportedErrors.add(key);
      this.reportError(name, text);

      opts?.reportExtra?.(this);
    }
  }

  reportExceptionOnce(error: Error | ReportError) {
    if (isReportError(error)) {
      this.reportErrorOnce(error.reportCode, error.message, {key: error, reportExtra: error.reportExtra});
    } else {
      this.reportErrorOnce(MessageName.EXCEPTION, error.stack || error.message, {key: error});
    }
  }

  createStreamReporter(prefix: string | null = null) {
    const stream = new PassThrough();
    const decoder = new StringDecoder();

    let buffer = ``;

    stream.on(`data`, chunk => {
      let chunkStr = decoder.write(chunk);
      let lineIndex;

      do {
        lineIndex = chunkStr.indexOf(`\n`);

        if (lineIndex !== -1) {
          const line = buffer + chunkStr.substring(0, lineIndex);

          chunkStr = chunkStr.substring(lineIndex + 1);
          buffer = ``;

          if (prefix !== null) {
            this.reportInfo(null, `${prefix} ${line}`);
          } else {
            this.reportInfo(null, line);
          }
        }
      } while (lineIndex !== -1);

      buffer += chunkStr;
    });

    stream.on(`end`, () => {
      const last = decoder.end();

      if (last !== ``) {
        if (prefix !== null) {
          this.reportInfo(null, `${prefix} ${last}`);
        } else {
          this.reportInfo(null, last);
        }
      }
    });

    return stream;
  }
}<|MERGE_RESOLUTION|>--- conflicted
+++ resolved
@@ -1,13 +1,3 @@
-<<<<<<< HEAD
-import throttle               from 'lodash/throttle';
-import {PassThrough}          from 'stream';
-import {StringDecoder}        from 'string_decoder';
-
-import {MessageName}          from './MessageName';
-import {Locator, LocatorHash} from './types';
-
-const TITLE_PROGRESS_FPS = 15;
-=======
 import camelcase       from 'camelcase';
 import {PassThrough}   from 'stream';
 import {StringDecoder} from 'string_decoder';
@@ -15,11 +5,9 @@
 import {EnhancedError} from './EnhancedError';
 import {MessageName}   from './MessageName';
 import {Locator}       from './types';
->>>>>>> 6975fd4b
 
 export class ReportError extends EnhancedError {
   public reportCode: MessageName;
-  public originalError?: Error;
 
   constructor(code: MessageName, messageOrEnhancedError: string | EnhancedError, public reportExtra?: (report: Report) => void) {
     super(messageOrEnhancedError);
@@ -40,45 +28,21 @@
 }
 
 export type ProgressDefinition = {
-  progress?: number;
-  title?: string;
+  progress: number,
+  title?: string,
 };
 
-export type ProgressIterable = AsyncIterable<ProgressDefinition> & {
-  hasProgress: boolean;
-  hasTitle: boolean;
-};
-
-export type SectionOptions = {
-  reportHeader?: () => void;
-  reportFooter?: (elapsedTime: number) => void;
+export type TimerOptions = {
   skipIfEmpty?: boolean;
 };
 
-export type TimerOptions = Pick<SectionOptions, 'skipIfEmpty'>;
-
 export abstract class Report {
-  cacheHits = new Set<LocatorHash>();
-  cacheMisses = new Set<LocatorHash>();
-
   private reportedInfos: Set<any> = new Set();
   private reportedWarnings: Set<any> = new Set();
   private reportedErrors: Set<any> = new Set();
 
-  getRecommendedLength() {
-    return 180;
-  }
-
-  reportCacheHit(locator: Locator) {
-    this.cacheHits.add(locator.locatorHash);
-  }
-
-  reportCacheMiss(locator: Locator, message?: string) {
-    this.cacheMisses.add(locator.locatorHash);
-  }
-
-  abstract startSectionPromise<T>(opts: SectionOptions, cb: () => Promise<T>): Promise<T>;
-  abstract startSectionSync<T>(opts: SectionOptions, cb: () => T): T;
+  abstract reportCacheHit(locator: Locator): void;
+  abstract reportCacheMiss(locator: Locator, message?: string): void;
 
   abstract startTimerPromise<T>(what: string, opts: TimerOptions, cb: () => Promise<T>): Promise<T>;
   abstract startTimerPromise<T>(what: string, cb: () => Promise<T>): Promise<T>;
@@ -86,13 +50,14 @@
   abstract startTimerSync<T>(what: string, opts: TimerOptions, cb: () => T): T;
   abstract startTimerSync<T>(what: string, cb: () => T): T;
 
+  abstract startCacheReport<T>(cb: () => Promise<T>): Promise<T>;
+
   abstract reportSeparator(): void;
   abstract reportInfo(name: MessageName | null, text: string): void;
   abstract reportWarning(name: MessageName, text: string): void;
   abstract reportError(name: MessageName, text: string): void;
   abstract reportProgress(progress: AsyncIterable<ProgressDefinition>): Promise<void> & {stop: () => void};
   abstract reportJson(data: any): void;
-  abstract reportFold(title: string, text: string): void;
 
   abstract finalize(): void;
 
@@ -132,90 +97,26 @@
       [Symbol.asyncIterator]() {
         return gen;
       },
-      hasProgress: true,
-      hasTitle: false,
       set,
       tick,
     };
   }
 
-  static progressViaTitle() {
-    let currentTitle: string | undefined;
-
-    let unlock: () => void;
-    let lock = new Promise<void>(resolve => {
-      unlock = resolve;
-    });
-
-    const setTitle: (title: string) => void = throttle((title: string) => {
-      const thisUnlock = unlock;
-
-      lock = new Promise<void>(resolve => {
-        unlock = resolve;
-      });
-
-      currentTitle = title;
-      thisUnlock();
-    }, 1000 / TITLE_PROGRESS_FPS);
-
-    const gen = (async function * () {
-      while (true) {
-        await lock;
-        yield {
-          title: currentTitle,
-        };
-      }
-    })();
-
-    return {
-      [Symbol.asyncIterator]() {
-        return gen;
-      },
-      hasProgress: false,
-      hasTitle: true,
-      setTitle,
-    };
-  }
-
-  async startProgressPromise<T, P extends ProgressIterable>(progressIt: P, cb: (progressIt: P) => Promise<T>): Promise<T> {
-    const reportedProgress = this.reportProgress(progressIt);
-
-    try {
-      return await cb(progressIt);
-    } finally {
-      reportedProgress.stop();
-    }
-  }
-
-  startProgressSync<T, P extends ProgressIterable>(progressIt: P, cb: (progressIt: P) => T): T {
-    const reportedProgress = this.reportProgress(progressIt);
-
-    try {
-      return cb(progressIt);
-    } finally {
-      reportedProgress.stop();
-    }
-  }
-
-  reportInfoOnce(name: MessageName, text: string, opts?: {key?: any, reportExtra?: (report: Report) => void}) {
+  reportInfoOnce(name: MessageName, text: string, opts?: {key?: any}) {
     const key = opts && opts.key ? opts.key : text;
 
     if (!this.reportedInfos.has(key)) {
       this.reportedInfos.add(key);
       this.reportInfo(name, text);
-
-      opts?.reportExtra?.(this);
     }
   }
 
-  reportWarningOnce(name: MessageName, text: string, opts?: {key?: any, reportExtra?: (report: Report) => void}) {
+  reportWarningOnce(name: MessageName, text: string, opts?: {key?: any}) {
     const key = opts && opts.key ? opts.key : text;
 
     if (!this.reportedWarnings.has(key)) {
       this.reportedWarnings.add(key);
       this.reportWarning(name, text);
-
-      opts?.reportExtra?.(this);
     }
   }
 
@@ -252,9 +153,9 @@
         lineIndex = chunkStr.indexOf(`\n`);
 
         if (lineIndex !== -1) {
-          const line = buffer + chunkStr.substring(0, lineIndex);
+          const line = buffer + chunkStr.substr(0, lineIndex);
 
-          chunkStr = chunkStr.substring(lineIndex + 1);
+          chunkStr = chunkStr.substr(lineIndex + 1);
           buffer = ``;
 
           if (prefix !== null) {
