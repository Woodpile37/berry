--- conflicted
+++ resolved
@@ -3,7 +3,7 @@
 import {UsageError}                                               from 'clipanion';
 import {createHash}                                               from 'crypto';
 import {structuredPatch}                                          from 'diff';
-// @ts-ignore
+// @ts-expect-error
 import Logic                                                      from 'logic-solver';
 import pLimit                                                     from 'p-limit';
 import semver                                                     from 'semver';
@@ -12,7 +12,7 @@
 import zlib                                                       from 'zlib';
 
 import {Cache}                                                    from './Cache';
-import {Configuration, FormatType}                                from './Configuration';
+import {Configuration}                                            from './Configuration';
 import {Fetcher}                                                  from './Fetcher';
 import {Installer, BuildDirective, BuildType}                     from './Installer';
 import {LegacyMigrationResolver}                                  from './LegacyMigrationResolver';
@@ -27,6 +27,7 @@
 import {ThrowReport}                                              from './ThrowReport';
 import {Workspace}                                                from './Workspace';
 import {isFolderInside}                                           from './folderUtils';
+import * as formatUtils                                           from './formatUtils';
 import * as hashUtils                                             from './hashUtils';
 import * as miscUtils                                             from './miscUtils';
 import * as scriptUtils                                           from './scriptUtils';
@@ -47,6 +48,7 @@
 const INSTALL_STATE_VERSION = 1;
 
 const MULTIPLE_KEYS_REGEXP = / *, */g;
+const TRAILING_SLASH_REGEXP = /\/$/;
 
 const FETCHER_CONCURRENCY = 32;
 
@@ -54,13 +56,60 @@
 const gunzip = promisify(zlib.gunzip);
 
 export type InstallOptions = {
+  /**
+   * Instance of the cache that the project will use when packages have to be
+   * fetched. Some fetches may occur even during the resolution, for example
+   * when resolving git packages.
+   */
   cache: Cache,
+
+  /**
+   * An optional override for the default fetching pipeline. This is for
+   * overrides only - if you need to _add_ resolvers, prefer adding them
+   * through regular plugins instead.
+   */
   fetcher?: Fetcher,
+
+  /**
+   * An optional override for the default resolution pipeline. This is for
+   * overrides only - if you need to _add_ resolvers, prefer adding them
+   * through regular plugins instead.
+   */
   resolver?: Resolver
+
+  /**
+   * Provide a report instance that'll be use to store the information emitted
+   * during the install process.
+   */
   report: Report,
+
+  /**
+   * If true, Yarn will check that the lockfile won't change after the
+   * resolution step. Additionally, after the link step, Yarn will retrieve
+   * the list of files in `immutablePatterns` and check that they didn't get
+   * modified either.
+   */
   immutable?: boolean,
+
+  /**
+   * If true, Yarn will exclusively use the lockfile metadata. Setting this
+   * flag will cause it to ignore any change in the manifests, and to abort
+   * if any dependency isn't present in the lockfile.
+   */
   lockfileOnly?: boolean,
+
+  /**
+   * If true (the default), Yarn will update the workspace manifests once the
+   * install has completed.
+   */
   persistProject?: boolean,
+
+  /**
+   * If true, Yarn will skip the build step during the install. Contrary to
+   * setting the `enableScripts` setting to false, setting this won't cause
+   * the generated artifacts to change.
+   */
+  skipBuild?: boolean,
 };
 
 export class Project {
@@ -109,7 +158,7 @@
     while (currentCwd !== configuration.projectCwd) {
       currentCwd = nextCwd;
 
-      if (xfs.existsSync(ppath.join(currentCwd, `package.json` as Filename))) {
+      if (xfs.existsSync(ppath.join(currentCwd, Filename.manifest))) {
         packageCwd = currentCwd;
         break;
       }
@@ -134,11 +183,11 @@
 
     // Otherwise, we need to ask the project (which will in turn ask the linkers for help)
     // Note: the trailing slash is caused by a quirk in the PnP implementation that requires folders to end with a trailing slash to disambiguate them from regular files
-    const locator = await project.findLocatorForLocation(`${packageCwd}/` as PortablePath);
+    const locator = await project.findLocatorForLocation(`${packageCwd}/` as PortablePath, {strict: true});
     if (locator)
       return {project, locator, workspace: null};
 
-    throw new UsageError(`The nearest package directory (${packageCwd}) doesn't seem to be part of the project declared at ${project.cwd}. If the project directory is right, it might be that you forgot to list a workspace. If it isn't, it's likely because you have a yarn.lock file at the detected location, confusing the project detection.`);
+    throw new UsageError(`The nearest package directory (${formatUtils.pretty(configuration, packageCwd, formatUtils.Type.PATH)}) doesn't seem to be part of the project declared in ${formatUtils.pretty(configuration, project.cwd, formatUtils.Type.PATH)}.\n\n- If the project directory is right, it might be that you forgot to list ${formatUtils.pretty(configuration, ppath.relative(project.cwd, packageCwd), formatUtils.Type.PATH)} as a workspace.\n- If it isn't, it's likely because you have a yarn.lock or package.json file there, confusing the project root detection.`);
   }
 
   static generateBuildStateFile(buildState: Map<LocatorHash, string>, locatorStore: Map<LocatorHash, Locator>) {
@@ -177,7 +226,7 @@
     this.lockFileChecksum = null;
 
     const lockfilePath = ppath.join(this.cwd, this.configuration.get(`lockfileFilename`));
-    const defaultLinkerName = this.configuration.get(`defaultLinkerName`);
+    const defaultLanguageName = this.configuration.get(`defaultLanguageName`);
 
     if (xfs.existsSync(lockfilePath)) {
       const content = await xfs.readFilePromise(lockfilePath, `utf8`);
@@ -207,7 +256,7 @@
 
           const version = manifest.version;
 
-          const linkerName = manifest.linkerName || defaultLinkerName;
+          const languageName = manifest.languageName || defaultLanguageName;
           const linkType = data.linkType.toUpperCase() as LinkType;
 
           const dependencies = manifest.dependencies;
@@ -227,7 +276,7 @@
           }
 
           if (lockfileVersion >= LOCKFILE_VERSION) {
-            const pkg: Package = {...locator, version, linkerName, linkType, dependencies, peerDependencies, dependenciesMeta, peerDependenciesMeta, bin};
+            const pkg: Package = {...locator, version, languageName, linkType, dependencies, peerDependencies, dependenciesMeta, peerDependenciesMeta, bin};
             this.originalPackages.set(pkg.locatorHash, pkg);
           }
 
@@ -515,7 +564,7 @@
     return dependencyMeta;
   }
 
-  async findLocatorForLocation(cwd: PortablePath) {
+  async findLocatorForLocation(cwd: PortablePath, {strict = false}: {strict?: boolean} = {}) {
     const report = new ThrowReport();
 
     const linkers = this.configuration.getLinkers();
@@ -524,6 +573,14 @@
     for (const linker of linkers) {
       const locator = await linker.findPackageLocator(cwd, linkerOptions);
       if (locator) {
+        // If strict mode, the specified cwd must be a package,
+        // not merely contained in a package.
+        if (strict) {
+          const location = await linker.findPackageLocation(locator, linkerOptions);
+          if (location.replace(TRAILING_SLASH_REGEXP, ``) !== cwd.replace(TRAILING_SLASH_REGEXP, ``)) {
+            continue;
+          }
+        }
         return locator;
       }
     }
@@ -977,13 +1034,19 @@
     const fetcher = userFetcher || this.configuration.makeFetcher();
     const fetcherOptions = {checksums: this.storedChecksums, project: this, cache, fetcher, report};
 
-    const locatorHashes = miscUtils.sortMap(this.storedResolutions.values(), [(locatorHash: LocatorHash) => {
-      const pkg = this.storedPackages.get(locatorHash);
-      if (!pkg)
-        throw new Error(`Assertion failed: The locator should have been registered`);
-
-      return structUtils.stringifyLocator(pkg);
-    }]);
+    const locatorHashes = Array.from(
+      new Set(
+        miscUtils.sortMap(this.storedResolutions.values(), [
+          (locatorHash: LocatorHash) => {
+            const pkg = this.storedPackages.get(locatorHash);
+            if (!pkg)
+              throw new Error(`Assertion failed: The locator should have been registered`);
+
+            return structUtils.stringifyLocator(pkg);
+          },
+        ])
+      )
+    );
 
     let firstError = false;
 
@@ -1029,7 +1092,7 @@
     }
   }
 
-  async linkEverything({cache, report, fetcher: optFetcher}: InstallOptions) {
+  async linkEverything({cache, report, fetcher: optFetcher, skipBuild}: InstallOptions) {
     const fetcher = optFetcher || this.configuration.makeFetcher();
     const fetcherOptions = {checksums: this.storedChecksums, project: this, cache, fetcher, report, skipIntegrityCheck: true};
 
@@ -1227,6 +1290,9 @@
 
     // Step 4: Build the packages in multiple steps
 
+    if (skipBuild)
+      return;
+
     const readyPackages = new Set(this.storedPackages.keys());
     const buildablePackages = new Set(packageBuildDirectives.keys());
 
@@ -1276,7 +1342,7 @@
         if (typeof dependency === `undefined`)
           throw new Error(`Assertion failed: The package should have been registered`);
 
-        builder.update(getBaseHash(pkg));
+        builder.update(getBaseHash(dependency));
       }
 
       hash = builder.digest(`hex`);
@@ -1403,7 +1469,7 @@
 
                 xfs.detachTemp(logDir);
 
-                const buildMessage = `${structUtils.prettyLocator(this.configuration, pkg)} couldn't be built successfully (exit code ${this.configuration.format(String(exitCode), FormatType.NUMBER)}, logs can be found here: ${this.configuration.format(logFile, FormatType.PATH)})`;
+                const buildMessage = `${structUtils.prettyLocator(this.configuration, pkg)} couldn't be built successfully (exit code ${formatUtils.pretty(this.configuration, exitCode, formatUtils.Type.NUMBER)}, logs can be found here: ${formatUtils.pretty(this.configuration, logFile, formatUtils.Type.PATH)})`;
                 report.reportInfo(MessageName.BUILD_FAILED, buildMessage);
 
                 if (this.optionalBuilds.has(pkg.locatorHash)) {
@@ -1444,7 +1510,7 @@
     // package (and avoid rebuilding it later if it didn't change).
 
     if (nextBState.size > 0) {
-      const bstatePath = this.configuration.get<PortablePath>(`bstatePath`);
+      const bstatePath = this.configuration.get(`bstatePath`);
       const bstateFile = Project.generateBuildStateFile(nextBState, this.storedPackages);
 
       await xfs.mkdirPromise(ppath.dirname(bstatePath), {recursive: true});
@@ -1457,13 +1523,8 @@
   }
 
   async install(opts: InstallOptions) {
-    const nodeLinker = this.configuration.get<string>(`nodeLinker`);
+    const nodeLinker = this.configuration.get(`nodeLinker`);
     Configuration.telemetry?.reportInstall(nodeLinker);
-
-    for (const extensions of this.configuration.packageExtensions.values())
-      for (const {descriptor, changes} of extensions)
-        for (const change of changes)
-          Configuration.telemetry?.reportPackageExtension(`${structUtils.stringifyIdent(descriptor)}:${change}`);
 
     const validationWarnings: Array<{name: MessageName, text: string}> = [];
     const validationErrors: Array<{name: MessageName, text: string}> = [];
@@ -1482,6 +1543,11 @@
         await this.validateEverything({validationWarnings, validationErrors, report: opts.report});
       });
     }
+
+    for (const extensionsByIdent of this.configuration.packageExtensions.values())
+      for (const [, extensionsByRange] of extensionsByIdent)
+        for (const extension of extensionsByRange)
+          extension.active = false;
 
     await opts.report.startTimerPromise(`Resolution step`, async () => {
       const lockfilePath = ppath.join(this.cwd, this.configuration.get(`lockfileFilename`));
@@ -1514,11 +1580,11 @@
             opts.report.reportInfo(null, `@@ -${hunk.oldStart},${hunk.oldLines} +${hunk.newStart},${hunk.newLines} @@`);
             for (const line of hunk.lines) {
               if (line.startsWith(`+`)) {
-                opts.report.reportError(MessageName.FROZEN_LOCKFILE_EXCEPTION, this.configuration.format(line, FormatType.ADDED));
+                opts.report.reportError(MessageName.FROZEN_LOCKFILE_EXCEPTION, formatUtils.pretty(this.configuration, line, formatUtils.Type.ADDED));
               } else if (line.startsWith(`-`)) {
-                opts.report.reportError(MessageName.FROZEN_LOCKFILE_EXCEPTION, this.configuration.format(line, FormatType.REMOVED));
+                opts.report.reportError(MessageName.FROZEN_LOCKFILE_EXCEPTION, formatUtils.pretty(this.configuration, line, formatUtils.Type.REMOVED));
               } else {
-                opts.report.reportInfo(null, this.configuration.format(line, `grey`));
+                opts.report.reportInfo(null, formatUtils.pretty(this.configuration, line, `grey`));
               }
             }
           }
@@ -1530,6 +1596,12 @@
       }
     });
 
+    for (const extensionsByIdent of this.configuration.packageExtensions.values())
+      for (const [, extensionsByRange] of extensionsByIdent)
+        for (const extension of extensionsByRange)
+          if (extension.active)
+            Configuration.telemetry?.reportPackageExtension(extension.description);
+
     await opts.report.startTimerPromise(`Fetch step`, async () => {
       await this.fetchEverything(opts);
 
@@ -1543,7 +1615,7 @@
 
     await opts.report.startTimerPromise(`Link step`, async () => {
       const immutablePatterns = opts.immutable
-        ? [...new Set(this.configuration.get<Array<string>>(`immutablePatterns`))].sort()
+        ? [...new Set(this.configuration.get(`immutablePatterns`))].sort()
         : [];
 
       const before = await Promise.all(immutablePatterns.map(async pattern => {
@@ -1567,7 +1639,7 @@
 
     await this.configuration.triggerHook(hooks => {
       return hooks.afterAllInstalled;
-    }, this);
+    }, this, opts);
   }
 
   generateLockfile() {
@@ -1620,7 +1692,7 @@
         ? pkg.version
         : `0.0.0-use.local`;
 
-      manifest.linkerName = pkg.linkerName;
+      manifest.languageName = pkg.languageName;
 
       manifest.dependencies = new Map(pkg.dependencies);
       manifest.peerDependencies = new Map(pkg.peerDependencies);
@@ -1684,19 +1756,14 @@
     const installState = {accessibleLocators, optionalBuilds, storedDescriptors, storedResolutions, storedPackages, installersCustomData, lockFileChecksum};
     const serializedState = await gzip(v8.serialize(installState));
 
-    const installStatePath = this.configuration.get<PortablePath>(`installStatePath`);
+    const installStatePath = this.configuration.get(`installStatePath`);
 
     await xfs.mkdirPromise(ppath.dirname(installStatePath), {recursive: true});
     await xfs.changeFilePromise(installStatePath, serializedState as Buffer);
   }
 
-<<<<<<< HEAD
-  async restoreInstallState() {
-    const installStatePath = this.configuration.get<PortablePath>(`installStatePath`);
-=======
   async restoreInstallState({lightResolutionFallback = true}: {lightResolutionFallback?: boolean} = {}) {
     const installStatePath = this.configuration.get(`installStatePath`);
->>>>>>> ceba5e60
     if (!xfs.existsSync(installStatePath)) {
       if (lightResolutionFallback)
         await this.applyLightResolution();
@@ -1755,9 +1822,9 @@
         continue;
 
       if (cache.immutable) {
-        report.reportError(MessageName.IMMUTABLE_CACHE, `${this.configuration.format(ppath.basename(entryPath), `magenta`)} appears to be unused and would marked for deletion, but the cache is immutable`);
+        report.reportError(MessageName.IMMUTABLE_CACHE, `${formatUtils.pretty(this.configuration, ppath.basename(entryPath), `magenta`)} appears to be unused and would marked for deletion, but the cache is immutable`);
       } else {
-        report.reportInfo(MessageName.UNUSED_CACHE_ENTRY, `${this.configuration.format(ppath.basename(entryPath), `magenta`)} appears to be unused - removing`);
+        report.reportInfo(MessageName.UNUSED_CACHE_ENTRY, `${formatUtils.pretty(this.configuration, ppath.basename(entryPath), `magenta`)} appears to be unused - removing`);
         await xfs.removePromise(entryPath);
       }
     }
@@ -2072,16 +2139,25 @@
         // We take all the dependencies from the new virtual instance and
         // generate a hash from it. By checking if this hash is already
         // registered, we know whether we can trim the new version.
-        const dependencyHash = hashUtils.makeHash(...[...virtualPackage.dependencies.values()].map(descriptor => {
-          const resolution = descriptor.range !== `missing:`
-            ? allResolutions.get(descriptor.descriptorHash)
-            : `missing:`;
-
-          if (typeof resolution === `undefined`)
-            throw new Error(`Assertion failed: Expected the resolution for ${structUtils.prettyDescriptor(project.configuration, descriptor)} to have been registered`);
-
-          return resolution;
-        }));
+        const dependencyHash = hashUtils.makeHash(
+          ...[...virtualPackage.dependencies.values()].map(descriptor => {
+            const resolution = descriptor.range !== `missing:`
+              ? allResolutions.get(descriptor.descriptorHash)
+              : `missing:`;
+
+            if (typeof resolution === `undefined`)
+              throw new Error(`Assertion failed: Expected the resolution for ${structUtils.prettyDescriptor(project.configuration, descriptor)} to have been registered`);
+
+            return resolution;
+          }),
+          // We use the identHash to disambiguate between virtual descriptors
+          // with different base idents being resolved to the same virtual package.
+          // Note: We don't use the descriptorHash because the whole point of duplicate
+          // virtual descriptors is that they have different `virtual:` ranges.
+          // This causes the virtual descriptors with different base idents
+          // to be preserved, while the virtual package they resolve to gets deduped.
+          virtualDescriptor.identHash,
+        );
 
         const masterDescriptor = otherVirtualInstances.get(dependencyHash);
         if (typeof masterDescriptor === `undefined`) {
