--- conflicted
+++ resolved
@@ -2,202 +2,46 @@
 
 import {DependencyMeta, PeerDependencyMeta} from './Manifest';
 
-/**
- * Unique hash of a package descriptor. Used as key in various places so that
- * two descriptors can be quickly compared.
- */
-export type IdentHash = string & { __identHash: string };
+export type IdentHash = string & { __ident_hash: string };
 
-/**
- * Combination of a scope and name, bound with a hash suitable for comparisons.
- *
- * Use `parseIdent` to turn ident strings (`@types/node`) into the ident
- * structure ({scope: `types`, name: `node`}), `makeIdent` to create a new one
- * from known parameters, or `stringifyIdent` to retrieve the string as you'd
- * see it in the `dependencies` field.
- */
 export interface Ident {
-  /**
-   * Unique hash of a package scope and name. Used as key in various places,
-   * so that two idents can be quickly compared.
-   */
-  identHash: IdentHash;
-
-  /**
-   * Scope of the package, without the `@` prefix (eg. `types`).
-   */
-  scope: string | null;
-
-  /**
-   * Name of the package (eg. `node`).
-   */
-  name: string;
+  identHash: IdentHash,
+  scope: string | null,
+  name: string,
 }
 
-/**
- * Unique hash of a package descriptor. Used as key in various places so that
- * two descriptors can be quickly compared.
- */
-export type DescriptorHash = string & { __descriptorHash: string };
+export type DescriptorHash = string & { __descriptor_hash: string };
 
-/**
- * Descriptors are just like idents (including their `identHash`), except that
- * they also contain a range and an additional comparator hash.
- *
- * Use `parseRange` to turn a descriptor string into this data structure,
- * `makeDescriptor` to create a new one from an ident and a range, or
- * `stringifyDescriptor` to generate a string representation of it.
- */
 export interface Descriptor extends Ident {
-  /**
-   * Unique hash of a package descriptor. Used as key in various places, so
-   * that two descriptors can be quickly compared.
-   */
-  descriptorHash: DescriptorHash;
-
-  /**
-   * The range associated with this descriptor. (eg. `^1.0.0`)
-   */
-  range: string;
+  descriptorHash: DescriptorHash,
+  range: string,
 }
 
-/**
- * Unique hash of a package locator. Used as key in various places so that
- * two locators can be quickly compared.
- */
-export type LocatorHash = string & { __locatorHash: string };
+export type LocatorHash = string & { __locator_hash: string };
 
-/**
- * Locator are just like idents (including their `identHash`), except that
- * they also contain a reference and an additional comparator hash. They are
- * in this regard very similar to descriptors except that each descriptor may
- * reference multiple valid candidate packages whereas each locators can only
- * reference a single package.
- *
- * This interesting property means that each locator can be safely turned into
- * a descriptor (using `convertLocatorToDescriptor`), but not the other way
- * around (except in very specific cases).
- */
 export interface Locator extends Ident {
-  /**
-   * Unique hash of a package locator. Used as key in various places so that
-   * two locators can be quickly compared.
-   */
-  locatorHash: LocatorHash;
-
-  /**
-   * A package reference uniquely identifies a package (eg. `1.2.3`).
-   */
-  reference: string;
+  locatorHash: LocatorHash,
+  reference: string,
 }
 
-/**
- * Describes in which capacity the linkers can manipulate the package sources.
- */
-export enum LinkType {
-  /**
-   * The package manager owns the location (typically things within the cache)
-   * and can transform it at will (for instance the PnP linker may decide to
-   * unplug those packages).
-   */
-  HARD = `HARD`,
+export enum LinkType { HARD = `HARD`, SOFT = `SOFT` }
 
-  /**
-   * The package manager doesn't own the location (symlinks, workspaces, etc),
-   * so the linkers aren't allowed to do anything with them except use them as
-   * they are.
-   */
-  SOFT = `SOFT`,
-}
+export interface Package extends Locator {
+  version: string | null,
 
-/**
- * This data structure is a valid locator (so a reference to a unique package)
- * that went through the resolution pipeline in order to extract all the extra
- * metadata stored on the registry. It's typically what you can find stored
- * inside the lockfile.
- */
-export interface Package extends Locator {
-  /**
-   * The version of the package, if available.
-   */
-  version: string | null;
-
-  /**
-   * The "language" of the package (eg. `node`), for use with multi-linkers.
-   * Currently experimental; will probably be renamed before stable release.
-   */
-  languageName: string;
-
-  /**
-   * Describes the type of the file system link for a package.
-   */
-  linkType: LinkType;
-
-<<<<<<< HEAD
-  /**
-   * A set of constraints indicating whether the package supports the host
-   * environment.
-   */
-  conditions?: string | null;
-=======
   linkerName: string,
   linkType: LinkType,
->>>>>>> 0e1a32c1
 
-  /**
-   * A map of the package's dependencies. There's no distinction between prod
-   * dependencies and dev dependencies, because those have already been merged
-   * together during the resolution process.
-   */
-  dependencies: Map<IdentHash, Descriptor>;
+  dependencies: Map<IdentHash, Descriptor>,
+  peerDependencies: Map<IdentHash, Descriptor>,
 
-  /**
-   * A map of the package's peer dependencies.
-   */
-  peerDependencies: Map<IdentHash, Descriptor>;
+  dependenciesMeta: Map<string, Map<string | null, DependencyMeta>>,
+  peerDependenciesMeta: Map<string, PeerDependencyMeta>,
 
-  /**
-   * Map with additional information about direct dependencies.
-   */
-  dependenciesMeta: Map<string, Map<string | null, DependencyMeta>>;
-
-  /**
-   * Map with additional information about peer dependencies.
-   *
-   * The keys are stringified idents, for example: `@scope/name`
-   */
-  peerDependenciesMeta: Map<string, PeerDependencyMeta>;
-
-  /**
-   * All `bin` entries  defined by the package
-   *
-   * While we don't need the binaries during the resolution, keeping them
-   * within the lockfile is critical to make `yarn run` fast (otherwise we
-   * need to inspect the zip content of every dependency to figure out which
-   * binaries they export, which is too slow for a command that might be
-   * called at every keystroke)
-   */
-  bin: Map<string, PortablePath>;
-}
-
-export enum PackageExtensionType {
-  Dependency = `Dependency`,
-  PeerDependency = `PeerDependency`,
-  PeerDependencyMeta = `PeerDependencyMeta`,
-}
-
-export enum PackageExtensionStatus {
-  Inactive = `inactive`,
-  Redundant = `redundant`,
-  Active = `active`,
-}
-
-export type PackageExtension = (
-  | {type: PackageExtensionType.Dependency, descriptor: Descriptor}
-  | {type: PackageExtensionType.PeerDependency, descriptor: Descriptor}
-  | {type: PackageExtensionType.PeerDependencyMeta, selector: string, key: keyof PeerDependencyMeta, value: any}
-) & {
-  status: PackageExtensionStatus;
-  userProvided: boolean;
-  parentDescriptor: Descriptor;
-};+  // While we don't need the binaries during the resolution, keeping them
+  // within the lockfile is critical to make `yarn run` fast (otherwise we
+  // need to inspect the zip content of every dependency to figure out which
+  // binaries they export, which is too slow for a command that might be
+  // called at every keystroke)
+  bin: Map<string, PortablePath>,
+}