--- conflicted
+++ resolved
@@ -1,12 +1,7 @@
 import {FakeFS, PosixFS, npath, patchFs, PortablePath, NativePath, VirtualFS} from '@yarnpkg/fslib';
 import fs                                                                     from 'fs';
-<<<<<<< HEAD
-import {Module}                                                               from 'module';
-import {URL, fileURLToPath}                                                   from 'url';
-=======
 import {Module, isBuiltin}                                                    from 'module';
 import {fileURLToPath}                                                        from 'url';
->>>>>>> cd15786f
 
 import {PnpApi}                                                               from '../types';
 
@@ -18,14 +13,6 @@
   fakeFs: FakeFS<PortablePath>;
   manager: Manager;
 };
-
-declare global {
-  module NodeJS {
-    interface Process {
-      dlopen: (module: Object, filename: string, flags?: number) => void;
-    }
-  }
-}
 
 declare global {
   module NodeJS {
@@ -140,20 +127,14 @@
   const originalModuleResolveFilename = Module._resolveFilename;
 
   Module._resolveFilename = function(request: string, parent: (NodeModule & {pnpApiPath?: PortablePath}) | null | undefined, isMain: boolean, options?: {[key: string]: any}) {
-    if (nodeUtils.isBuiltinModule(request))
+    if (isBuiltin(request))
       return request;
 
     if (!enableNativeHooks)
       return originalModuleResolveFilename.call(Module, request, parent, isMain, options);
 
     if (options && options.plugnplay === false) {
-      const {plugnplay, ...rest} = options;
-
-      // Workaround a bug present in some version of Node (now fixed)
-      // https://github.com/nodejs/node/pull/28078
-      const forwardedOptions = Object.keys(rest).length > 0
-        ? rest
-        : undefined;
+      const {plugnplay, ...forwardedOptions} = options;
 
       try {
         enableNativeHooks = false;
