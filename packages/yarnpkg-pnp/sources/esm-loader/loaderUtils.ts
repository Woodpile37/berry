<<<<<<< HEAD
import {NativePath}                 from '@yarnpkg/fslib';
import fs                           from 'fs';
import path                         from 'path';
import {URL}                        from 'url';
=======
import {NativePath}   from '@yarnpkg/fslib';
import fs             from 'fs';
import path           from 'path';
>>>>>>> cd15786f

import * as nodeUtils               from '../loader/nodeUtils';

import {HAS_UNFLAGGED_JSON_MODULES} from './loaderFlags';

export async function tryReadFile(path: NativePath): Promise<string | null> {
  try {
    return await fs.promises.readFile(path, `utf8`);
  } catch (error) {
    if (error.code === `ENOENT`)
      return null;

    throw error;
  }
}

export function tryParseURL(str: string, base?: string | URL | undefined) {
  try {
    return new URL(str, base);
  } catch {
    return null;
  }
}

let entrypointPath: NativePath | null = null;

export function setEntrypointPath(file: NativePath) {
  entrypointPath = file;
}

export function getFileFormat(filepath: string): string | null {
  const ext = path.extname(filepath);

  switch (ext) {
    case `.mjs`: {
      return `module`;
    }
    case `.cjs`: {
      return `commonjs`;
    }
    case `.wasm`: {
      // TODO: Enable if --experimental-wasm-modules is present
      // Waiting on https://github.com/nodejs/node/issues/36935
      throw new Error(
        `Unknown file extension ".wasm" for ${filepath}`,
      );
    }
    case `.json`: {
      if (HAS_UNFLAGGED_JSON_MODULES)
        return `json`;

      // TODO: Enable if --experimental-json-modules is present
      // Waiting on https://github.com/nodejs/node/issues/36935
      throw new Error(
        `Unknown file extension ".json" for ${filepath}`,
      );
    }
    case `.js`: {
      const pkg = nodeUtils.readPackageScope(filepath);
      // assume CJS for files outside of a package boundary
      if (!pkg)
        return `commonjs`;
      return pkg.data.type ?? `commonjs`;
    }
    // Matching files beyond those handled above deviates from Node's default
    // --experimental-loader behavior but is required to work around
    // https://github.com/nodejs/node/issues/33226
    default: {
      if (entrypointPath !== filepath)
        return null;
      const pkg = nodeUtils.readPackageScope(filepath);
      if (!pkg)
        return `commonjs`;
      // prevent extensions beyond .mjs or .js from loading as ESM
      if (pkg.data.type === `module`)
        return null;
      return pkg.data.type ?? `commonjs`;
    }
  }
}<|MERGE_RESOLUTION|>--- conflicted
+++ resolved
@@ -1,17 +1,8 @@
-<<<<<<< HEAD
-import {NativePath}                 from '@yarnpkg/fslib';
-import fs                           from 'fs';
-import path                         from 'path';
-import {URL}                        from 'url';
-=======
 import {NativePath}   from '@yarnpkg/fslib';
 import fs             from 'fs';
 import path           from 'path';
->>>>>>> cd15786f
 
-import * as nodeUtils               from '../loader/nodeUtils';
-
-import {HAS_UNFLAGGED_JSON_MODULES} from './loaderFlags';
+import * as nodeUtils from '../loader/nodeUtils';
 
 export async function tryReadFile(path: NativePath): Promise<string | null> {
   try {
@@ -56,14 +47,7 @@
       );
     }
     case `.json`: {
-      if (HAS_UNFLAGGED_JSON_MODULES)
-        return `json`;
-
-      // TODO: Enable if --experimental-json-modules is present
-      // Waiting on https://github.com/nodejs/node/issues/36935
-      throw new Error(
-        `Unknown file extension ".json" for ${filepath}`,
-      );
+      return `json`;
     }
     case `.js`: {
       const pkg = nodeUtils.readPackageScope(filepath);
