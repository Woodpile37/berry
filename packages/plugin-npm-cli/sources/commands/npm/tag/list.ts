<<<<<<< HEAD
import {BaseCommand, WorkspaceRequiredError}                                           from '@yarnpkg/cli';
import {Configuration, Project, Ident, structUtils, formatUtils, treeUtils, miscUtils} from '@yarnpkg/core';
import {ppath, Filename, npath}                                                        from '@yarnpkg/fslib';
import {npmHttpUtils}                                                                  from '@yarnpkg/plugin-npm';
import {Command, UsageError, Usage, Option}                                            from 'clipanion';
=======
import {BaseCommand, WorkspaceRequiredError}                                                                                    from '@yarnpkg/cli';
import {Configuration, Project, Ident, structUtils, ReportError, MessageName, formatUtils, treeUtils, miscUtils, EnhancedError} from '@yarnpkg/core';
import {ppath, Filename}                                                                                                        from '@yarnpkg/fslib';
import {npmHttpUtils}                                                                                                           from '@yarnpkg/plugin-npm';
import {Command, UsageError, Usage, Option}                                                                                     from 'clipanion';
>>>>>>> 6975fd4b

// eslint-disable-next-line arca/no-default-export
export default class NpmTagListCommand extends BaseCommand {
  static paths = [
    [`npm`, `tag`, `list`],
  ];

  static usage: Usage = Command.Usage({
    category: `Npm-related commands`,
    description: `list all dist-tags of a package`,
    details: `
      This command will list all tags of a package from the npm registry.

      If the package is not specified, Yarn will default to the current workspace.
    `,
    examples: [[
      `List all tags of package \`my-pkg\``,
      `yarn npm tag list my-pkg`,
    ]],
  });

  json = Option.Boolean(`--json`, false, {
    description: `Format the output as an NDJSON stream`,
  });

  package = Option.String({required: false});

  async execute() {
    const configuration = await Configuration.find(this.context.cwd, this.context.plugins);
    const {project, workspace} = await Project.find(configuration, this.context.cwd);

    let ident: Ident;
    if (typeof this.package !== `undefined`) {
      ident = structUtils.parseIdent(this.package);
    } else {
      if (!workspace)
        throw new WorkspaceRequiredError(project.cwd, this.context.cwd);

      if (!workspace.manifest.name)
        throw new UsageError(`Missing 'name' field in ${npath.fromPortablePath(ppath.join(workspace.cwd, Filename.manifest))}`);

      ident = workspace.manifest.name;
    }

    const distTags = await getDistTags(ident, configuration);
    const distTagEntries = miscUtils.sortMap(Object.entries(distTags), ([tag]) => tag);

    const tree: treeUtils.TreeNode = {
      children: distTagEntries.map(([tag, version]) => ({
        value: formatUtils.tuple(formatUtils.Type.RESOLUTION, {
          descriptor: structUtils.makeDescriptor(ident, tag),
          locator: structUtils.makeLocator(ident, version),
        }),
      })),
    };

    return treeUtils.emitTree(tree, {
      configuration,
      json: this.json,
      stdout: this.context.stdout,
    });
  }
}

export async function getDistTags(ident: Ident, configuration: Configuration): Promise<Record<string, string>> {
  const url = `/-/package${npmHttpUtils.getIdentUrl(ident)}/dist-tags`;

  return npmHttpUtils.get(url, {
    configuration,
    ident,
    jsonResponse: true,
<<<<<<< HEAD
    customErrorMessage: npmHttpUtils.customPackageError,
=======
  }).catch(err => {
    if (err.name !== `HTTPError`) {
      throw err;
    } else if (err.response.statusCode === 404) {
      throw new ReportError(MessageName.EXCEPTION, new EnhancedError(err, {summary: `Package not found`}));
    } else {
      throw new ReportError(MessageName.EXCEPTION, new EnhancedError(err));
    }
>>>>>>> 6975fd4b
  });
}<|MERGE_RESOLUTION|>--- conflicted
+++ resolved
@@ -1,16 +1,8 @@
-<<<<<<< HEAD
-import {BaseCommand, WorkspaceRequiredError}                                           from '@yarnpkg/cli';
-import {Configuration, Project, Ident, structUtils, formatUtils, treeUtils, miscUtils} from '@yarnpkg/core';
-import {ppath, Filename, npath}                                                        from '@yarnpkg/fslib';
-import {npmHttpUtils}                                                                  from '@yarnpkg/plugin-npm';
-import {Command, UsageError, Usage, Option}                                            from 'clipanion';
-=======
 import {BaseCommand, WorkspaceRequiredError}                                                                                    from '@yarnpkg/cli';
 import {Configuration, Project, Ident, structUtils, ReportError, MessageName, formatUtils, treeUtils, miscUtils, EnhancedError} from '@yarnpkg/core';
 import {ppath, Filename}                                                                                                        from '@yarnpkg/fslib';
 import {npmHttpUtils}                                                                                                           from '@yarnpkg/plugin-npm';
 import {Command, UsageError, Usage, Option}                                                                                     from 'clipanion';
->>>>>>> 6975fd4b
 
 // eslint-disable-next-line arca/no-default-export
 export default class NpmTagListCommand extends BaseCommand {
@@ -50,7 +42,7 @@
         throw new WorkspaceRequiredError(project.cwd, this.context.cwd);
 
       if (!workspace.manifest.name)
-        throw new UsageError(`Missing 'name' field in ${npath.fromPortablePath(ppath.join(workspace.cwd, Filename.manifest))}`);
+        throw new UsageError(`Missing 'name' field in ${ppath.join(workspace.cwd, Filename.manifest)}`);
 
       ident = workspace.manifest.name;
     }
@@ -82,9 +74,6 @@
     configuration,
     ident,
     jsonResponse: true,
-<<<<<<< HEAD
-    customErrorMessage: npmHttpUtils.customPackageError,
-=======
   }).catch(err => {
     if (err.name !== `HTTPError`) {
       throw err;
@@ -93,6 +82,5 @@
     } else {
       throw new ReportError(MessageName.EXCEPTION, new EnhancedError(err));
     }
->>>>>>> 6975fd4b
   });
 }