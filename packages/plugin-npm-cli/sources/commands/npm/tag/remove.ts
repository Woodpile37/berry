import {BaseCommand, WorkspaceRequiredError}                                                        from '@yarnpkg/cli';
import {Configuration, Project, structUtils, MessageName, StreamReport, formatUtils, EnhancedError} from '@yarnpkg/core';
import {npmHttpUtils, npmConfigUtils}                                                               from '@yarnpkg/plugin-npm';
import {Command, Option, Usage, UsageError}                                                         from 'clipanion';

import {getDistTags}                                                                                from './list';

// eslint-disable-next-line arca/no-default-export
export default class NpmTagRemoveCommand extends BaseCommand {
  static paths = [
    [`npm`, `tag`, `remove`],
  ];

  static usage: Usage = Command.Usage({
    category: `Npm-related commands`,
    description: `remove a tag from a package`,
    details: `
      This command will remove a tag from a package from the npm registry.
    `,
    examples: [[
      `Remove the \`beta\` tag from package \`my-pkg\``,
      `yarn npm tag remove my-pkg beta`,
    ]],
  });

  package = Option.String();
  tag = Option.String();

  async execute() {
    if (this.tag === `latest`)
      throw new UsageError(`The 'latest' tag cannot be removed.`);

    const configuration = await Configuration.find(this.context.cwd, this.context.plugins);
    const {project, workspace} = await Project.find(configuration, this.context.cwd);

    if (!workspace)
      throw new WorkspaceRequiredError(project.cwd, this.context.cwd);

    const ident = structUtils.parseIdent(this.package);

    const registry = npmConfigUtils.getPublishRegistry(workspace.manifest, {configuration});

    const prettyTag = formatUtils.pretty(configuration, this.tag, formatUtils.Type.CODE);
    const prettyIdent = formatUtils.pretty(configuration, ident, formatUtils.Type.IDENT);

    const distTags = await getDistTags(ident, configuration);
    if (!Object.hasOwn(distTags, this.tag))
      throw new UsageError(`${prettyTag} is not a tag of package ${prettyIdent}`);

    const report = await StreamReport.start({
      configuration,
      stdout: this.context.stdout,
    }, async report => {
      const url = `/-/package${npmHttpUtils.getIdentUrl(ident)}/dist-tags/${encodeURIComponent(this.tag)}`;

<<<<<<< HEAD
      await npmHttpUtils.del(url, {
        configuration,
        registry,
        ident,
        jsonResponse: true,
      });

      report.reportInfo(MessageName.UNNAMED, `Tag ${prettyTag} removed from package ${prettyIdent}`);
=======
        await npmHttpUtils.del(url, {
          configuration,
          registry,
          ident,
          jsonResponse: true,
        });
      } catch (error) {
        if (error.name !== `HTTPError`) {
          throw error;
        } else {
          const summary = error.response.body?.error ?? `The remote server answered with HTTP ${error.response.statusCode} ${error.response.statusMessage}`;

          report.reportError(MessageName.NETWORK_ERROR, new EnhancedError(error, {summary}).toString());
        }
      }

      if (!report.hasErrors()) {
        report.reportInfo(MessageName.UNNAMED, `Tag ${prettyTag} removed from package ${prettyIdent}`);
      }
>>>>>>> 6975fd4b
    });

    return report.exitCode();
  }
}<|MERGE_RESOLUTION|>--- conflicted
+++ resolved
@@ -44,25 +44,16 @@
     const prettyIdent = formatUtils.pretty(configuration, ident, formatUtils.Type.IDENT);
 
     const distTags = await getDistTags(ident, configuration);
-    if (!Object.hasOwn(distTags, this.tag))
+    if (!Object.prototype.hasOwnProperty.call(distTags, this.tag))
       throw new UsageError(`${prettyTag} is not a tag of package ${prettyIdent}`);
 
     const report = await StreamReport.start({
       configuration,
       stdout: this.context.stdout,
     }, async report => {
-      const url = `/-/package${npmHttpUtils.getIdentUrl(ident)}/dist-tags/${encodeURIComponent(this.tag)}`;
+      try {
+        const url = `/-/package${npmHttpUtils.getIdentUrl(ident)}/dist-tags/${encodeURIComponent(this.tag)}`;
 
-<<<<<<< HEAD
-      await npmHttpUtils.del(url, {
-        configuration,
-        registry,
-        ident,
-        jsonResponse: true,
-      });
-
-      report.reportInfo(MessageName.UNNAMED, `Tag ${prettyTag} removed from package ${prettyIdent}`);
-=======
         await npmHttpUtils.del(url, {
           configuration,
           registry,
@@ -82,7 +73,6 @@
       if (!report.hasErrors()) {
         report.reportInfo(MessageName.UNNAMED, `Tag ${prettyTag} removed from package ${prettyIdent}`);
       }
->>>>>>> 6975fd4b
     });
 
     return report.exitCode();
