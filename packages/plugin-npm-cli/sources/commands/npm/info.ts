<<<<<<< HEAD
import * as npm                                                       from '@npm/types';
import {BaseCommand}                                                  from '@yarnpkg/cli';
import {Project, Configuration, structUtils, Descriptor, formatUtils} from '@yarnpkg/core';
import {StreamReport, MessageName, semverUtils}                       from '@yarnpkg/core';
import {Filename, npath, ppath}                                       from '@yarnpkg/fslib';
import {npmHttpUtils}                                                 from '@yarnpkg/plugin-npm';
import {Command, Option, Usage, UsageError}                           from 'clipanion';
import semver                                                         from 'semver';
import {inspect}                                                      from 'util';
=======
import * as npm                                                                      from '@npm/types';
import {BaseCommand}                                                                 from '@yarnpkg/cli';
import {Project, Configuration, structUtils, ReportError, Descriptor, EnhancedError} from '@yarnpkg/core';
import {StreamReport, MessageName}                                                   from '@yarnpkg/core';
import {npmHttpUtils}                                                                from '@yarnpkg/plugin-npm';
import {Command, Option, Usage, UsageError}                                          from 'clipanion';
import path                                                                          from 'path';
import semver                                                                        from 'semver';
import {inspect}                                                                     from 'util';
>>>>>>> 6975fd4b

declare module '@npm/types' {
  interface Packument {
    users: Array<Record<string, boolean>>;
  }
}

/**
 * The combined type of `Packument` (without the `versions` field) and `PackumentVersion`
 */
type CombinedPackument = Omit<npm.Packument, 'versions'> & npm.PackumentVersion;

/**
 * `CombinedPackument` with a `versions` field that is an array of tags
 */
interface PackageInformation extends CombinedPackument {
  versions: Array<string>;
}

// eslint-disable-next-line arca/no-default-export
export default class NpmInfoCommand extends BaseCommand {
  static paths = [
    [`npm`, `info`],
  ];

  static usage: Usage = Command.Usage({
    category: `Npm-related commands`,
    description: `show information about a package`,
    details: `
      This command fetches information about a package from the npm registry and prints it in a tree format.

      The package does not have to be installed locally, but needs to have been published (in particular, local changes will be ignored even for workspaces).

      Append \`@<range>\` to the package argument to provide information specific to the latest version that satisfies the range or to the corresponding tagged version. If the range is invalid or if there is no version satisfying the range, the command will print a warning and fall back to the latest version.

      If the \`-f,--fields\` option is set, it's a comma-separated list of fields which will be used to only display part of the package information.

      By default, this command won't return the \`dist\`, \`readme\`, and \`users\` fields, since they are often very long. To explicitly request those fields, explicitly list them with the \`--fields\` flag or request the output in JSON mode.
    `,
    examples: [[
      `Show all available information about react (except the \`dist\`, \`readme\`, and \`users\` fields)`,
      `yarn npm info react`,
    ], [
      `Show all available information about react as valid JSON (including the \`dist\`, \`readme\`, and \`users\` fields)`,
      `yarn npm info react --json`,
    ], [
      `Show all available information about react@16.12.0`,
      `yarn npm info react@16.12.0`,
    ], [
      `Show all available information about react@next`,
      `yarn npm info react@next`,
    ], [
      `Show the description of react`,
      `yarn npm info react --fields description`,
    ], [
      `Show all available versions of react`,
      `yarn npm info react --fields versions`,
    ], [
      `Show the readme of react`,
      `yarn npm info react --fields readme`,
    ], [
      `Show a few fields of react`,
      `yarn npm info react --fields homepage,repository`,
    ]],
  });

  fields = Option.String(`-f,--fields`, {
    description: `A comma-separated list of manifest fields that should be displayed`,
  });

  json = Option.Boolean(`--json`, false, {
    description: `Format the output as an NDJSON stream`,
  });

  packages = Option.Rest();

  async execute() {
    const configuration = await Configuration.find(this.context.cwd, this.context.plugins);
    const {project} = await Project.find(configuration, this.context.cwd);

    const fields = typeof this.fields !== `undefined`
      ? new Set([`name`, ...this.fields.split(/\s*,\s*/)])
      : null;

    const infos: Array<PackageInformation> = [];
    let leadWithSeparator = false;

    const report = await StreamReport.start({
      configuration,
      includeFooter: false,
      json: this.json,
      stdout: this.context.stdout,
    }, async report => {
      for (const identStr of this.packages) {
        let descriptor: Descriptor;
        if (identStr === `.`) {
          const workspace = project.topLevelWorkspace;
          if (!workspace.manifest.name)
            throw new UsageError(`Missing ${formatUtils.pretty(configuration, `name`, formatUtils.Type.CODE)} field in ${npath.fromPortablePath(ppath.join(workspace.cwd, Filename.manifest))}`);

          descriptor = structUtils.makeDescriptor(workspace.manifest.name, `unknown`);
        } else {
          descriptor = structUtils.parseDescriptor(identStr);
        }

        const identUrl = npmHttpUtils.getIdentUrl(descriptor);
<<<<<<< HEAD
        const result = clean(await npmHttpUtils.get(identUrl, {
          configuration,
          ident: descriptor,
          jsonResponse: true,
          customErrorMessage: npmHttpUtils.customPackageError,
        })) as npm.Packument;
=======

        let result: npm.Packument;
        try {
          // The information from `registry.npmjs.org/<package>`
          result = clean(await npmHttpUtils.get(identUrl, {
            configuration,
            ident: descriptor,
            jsonResponse: true,
          })) as npm.Packument;
        } catch (err) {
          if (err.name !== `HTTPError`) {
            throw err;
          } else if (err.response.statusCode === 404) {
            throw new ReportError(MessageName.EXCEPTION, new EnhancedError(err, {summary: `Package not found`}));
          } else {
            throw new ReportError(MessageName.EXCEPTION, new EnhancedError(err));
          }
        }
>>>>>>> 6975fd4b

        const versions = Object.keys(result.versions).sort(semver.compareLoose);
        const fallbackVersion = result[`dist-tags`].latest || versions[versions.length - 1];

        // The latest version that satisfies `descriptor.range` (if it is a valid range), else `fallbackVersion`
        let version: string = fallbackVersion;
        const validRange = semverUtils.validRange(descriptor.range);
        if (validRange) {
          const maxSatisfyingVersion = semver.maxSatisfying(versions, validRange);

          if (maxSatisfyingVersion !== null) {
            version = maxSatisfyingVersion;
          } else {
            report.reportWarning(MessageName.UNNAMED, `Unmet range ${structUtils.prettyRange(configuration, descriptor.range)}; falling back to the latest version`);
            leadWithSeparator = true;
          }
        } else if (Object.hasOwn(result[`dist-tags`], descriptor.range)) {
          version = result[`dist-tags`][descriptor.range];
        } else if (descriptor.range !== `unknown`) {
          report.reportWarning(MessageName.UNNAMED, `Unknown tag ${structUtils.prettyRange(configuration, descriptor.range)}; falling back to the latest version`);
          leadWithSeparator = true;
        }

        const release = result.versions[version];

        /**
         * The merging of
         * @see `result` - The information from `registry.npmjs.org/<package>`
         * @see `release` - The release corresponding to `version`
         * @see `version` - The latest version that satisfies `descriptor.range` (if it is a valid range), else `fallbackVersion`
         * @see `versions` - All version tags of a package, sorted in ascending order
         */
        const packageInformation: Partial<PackageInformation> = {
          ...result,
          ...release,
          version,
          versions,
        };

        let serialized: any;
        if (fields !== null) {
          serialized = {};

          for (const field of fields) {
            // @ts-expect-error
            const value = packageInformation[field];

            if (typeof value !== `undefined`) {
              serialized[field] = value;
            } else {
              report.reportWarning(MessageName.EXCEPTION, `The ${formatUtils.pretty(configuration, field, formatUtils.Type.CODE)} field doesn't exist inside ${structUtils.prettyIdent(configuration, descriptor)}'s information`);
              leadWithSeparator = true;
              continue;
            }
          }
        } else {
          // Remove long fields
          if (!this.json) {
            delete packageInformation.dist;
            delete packageInformation.readme;
            delete packageInformation.users;
          }

          serialized = packageInformation;
        }

        report.reportJson(serialized);

        if (!this.json) {
          infos.push(serialized);
        }
      }
    });

    // @ts-expect-error: The Node typings forgot one field
    inspect.styles.name = `cyan`;

    for (const serialized of infos) {
      if (serialized !== infos[0] || leadWithSeparator)
        this.context.stdout.write(`\n`);

      this.context.stdout.write(`${inspect(serialized, {
        depth: Infinity,
        colors: true,
        compact: false,
      })}\n`);
    }

    return report.exitCode();
  }
}

/**
 * Removes hidden properties (the ones that start with an underscore) recursively.
 */
function clean(value: unknown): unknown {
  if (Array.isArray(value)) {
    const result: Array<unknown> = [];

    for (let item of value) {
      item = clean(item);

      if (item) {
        result.push(item);
      }
    }

    return result;
  } else if (typeof value === `object` && value !== null) {
    const result: any = {};

    for (const key of Object.keys(value)) {
      if (key.startsWith(`_`))
        continue;

      const item = clean(value[key as keyof typeof value]);
      if (item) {
        result[key] = item;
      }
    }

    return result;
  } else if (value) {
    return value;
  } else {
    return null;
  }
}<|MERGE_RESOLUTION|>--- conflicted
+++ resolved
@@ -1,14 +1,3 @@
-<<<<<<< HEAD
-import * as npm                                                       from '@npm/types';
-import {BaseCommand}                                                  from '@yarnpkg/cli';
-import {Project, Configuration, structUtils, Descriptor, formatUtils} from '@yarnpkg/core';
-import {StreamReport, MessageName, semverUtils}                       from '@yarnpkg/core';
-import {Filename, npath, ppath}                                       from '@yarnpkg/fslib';
-import {npmHttpUtils}                                                 from '@yarnpkg/plugin-npm';
-import {Command, Option, Usage, UsageError}                           from 'clipanion';
-import semver                                                         from 'semver';
-import {inspect}                                                      from 'util';
-=======
 import * as npm                                                                      from '@npm/types';
 import {BaseCommand}                                                                 from '@yarnpkg/cli';
 import {Project, Configuration, structUtils, ReportError, Descriptor, EnhancedError} from '@yarnpkg/core';
@@ -18,9 +7,11 @@
 import path                                                                          from 'path';
 import semver                                                                        from 'semver';
 import {inspect}                                                                     from 'util';
->>>>>>> 6975fd4b
 
 declare module '@npm/types' {
+  /*
+   * Add missing property `users` on interface `Packument`
+   */
   interface Packument {
     users: Array<Record<string, boolean>>;
   }
@@ -39,7 +30,7 @@
 }
 
 // eslint-disable-next-line arca/no-default-export
-export default class NpmInfoCommand extends BaseCommand {
+export default class InfoCommand extends BaseCommand {
   static paths = [
     [`npm`, `info`],
   ];
@@ -48,13 +39,13 @@
     category: `Npm-related commands`,
     description: `show information about a package`,
     details: `
-      This command fetches information about a package from the npm registry and prints it in a tree format.
+      This command will fetch information about a package from the npm registry, and prints it in a tree format.
 
       The package does not have to be installed locally, but needs to have been published (in particular, local changes will be ignored even for workspaces).
 
-      Append \`@<range>\` to the package argument to provide information specific to the latest version that satisfies the range or to the corresponding tagged version. If the range is invalid or if there is no version satisfying the range, the command will print a warning and fall back to the latest version.
-
-      If the \`-f,--fields\` option is set, it's a comma-separated list of fields which will be used to only display part of the package information.
+      Append \`@<range>\` to the package argument to provide information specific to the latest version that satisfies the range. If the range is invalid or if there is no version satisfying the range, the command will print a warning and fall back to the latest version.
+
+      If the \`-f,--fields\` option is set, it's a comma-separated list of fields which will be used to only display part of the package informations.
 
       By default, this command won't return the \`dist\`, \`readme\`, and \`users\` fields, since they are often very long. To explicitly request those fields, explicitly list them with the \`--fields\` flag or request the output in JSON mode.
     `,
@@ -65,11 +56,8 @@
       `Show all available information about react as valid JSON (including the \`dist\`, \`readme\`, and \`users\` fields)`,
       `yarn npm info react --json`,
     ], [
-      `Show all available information about react@16.12.0`,
+      `Show all available information about react 16.12.0`,
       `yarn npm info react@16.12.0`,
-    ], [
-      `Show all available information about react@next`,
-      `yarn npm info react@next`,
     ], [
       `Show the description of react`,
       `yarn npm info react --fields description`,
@@ -117,7 +105,7 @@
         if (identStr === `.`) {
           const workspace = project.topLevelWorkspace;
           if (!workspace.manifest.name)
-            throw new UsageError(`Missing ${formatUtils.pretty(configuration, `name`, formatUtils.Type.CODE)} field in ${npath.fromPortablePath(ppath.join(workspace.cwd, Filename.manifest))}`);
+            throw new UsageError(`Missing 'name' field in ${path.join(workspace.cwd, `package.json`)}`);
 
           descriptor = structUtils.makeDescriptor(workspace.manifest.name, `unknown`);
         } else {
@@ -125,14 +113,6 @@
         }
 
         const identUrl = npmHttpUtils.getIdentUrl(descriptor);
-<<<<<<< HEAD
-        const result = clean(await npmHttpUtils.get(identUrl, {
-          configuration,
-          ident: descriptor,
-          jsonResponse: true,
-          customErrorMessage: npmHttpUtils.customPackageError,
-        })) as npm.Packument;
-=======
 
         let result: npm.Packument;
         try {
@@ -151,16 +131,14 @@
             throw new ReportError(MessageName.EXCEPTION, new EnhancedError(err));
           }
         }
->>>>>>> 6975fd4b
 
         const versions = Object.keys(result.versions).sort(semver.compareLoose);
         const fallbackVersion = result[`dist-tags`].latest || versions[versions.length - 1];
 
         // The latest version that satisfies `descriptor.range` (if it is a valid range), else `fallbackVersion`
         let version: string = fallbackVersion;
-        const validRange = semverUtils.validRange(descriptor.range);
-        if (validRange) {
-          const maxSatisfyingVersion = semver.maxSatisfying(versions, validRange);
+        if (semver.validRange(descriptor.range)) {
+          const maxSatisfyingVersion = semver.maxSatisfying(versions, descriptor.range);
 
           if (maxSatisfyingVersion !== null) {
             version = maxSatisfyingVersion;
@@ -168,10 +146,8 @@
             report.reportWarning(MessageName.UNNAMED, `Unmet range ${structUtils.prettyRange(configuration, descriptor.range)}; falling back to the latest version`);
             leadWithSeparator = true;
           }
-        } else if (Object.hasOwn(result[`dist-tags`], descriptor.range)) {
-          version = result[`dist-tags`][descriptor.range];
         } else if (descriptor.range !== `unknown`) {
-          report.reportWarning(MessageName.UNNAMED, `Unknown tag ${structUtils.prettyRange(configuration, descriptor.range)}; falling back to the latest version`);
+          report.reportWarning(MessageName.UNNAMED, `Invalid range ${structUtils.prettyRange(configuration, descriptor.range)}; falling back to the latest version`);
           leadWithSeparator = true;
         }
 
@@ -202,7 +178,7 @@
             if (typeof value !== `undefined`) {
               serialized[field] = value;
             } else {
-              report.reportWarning(MessageName.EXCEPTION, `The ${formatUtils.pretty(configuration, field, formatUtils.Type.CODE)} field doesn't exist inside ${structUtils.prettyIdent(configuration, descriptor)}'s information`);
+              report.reportWarning(MessageName.EXCEPTION, `The '${field}' field doesn't exist inside ${structUtils.prettyIdent(configuration, descriptor)}'s informations`);
               leadWithSeparator = true;
               continue;
             }
@@ -244,9 +220,7 @@
   }
 }
 
-/**
- * Removes hidden properties (the ones that start with an underscore) recursively.
- */
+// Remove hidden properties recursively
 function clean(value: unknown): unknown {
   if (Array.isArray(value)) {
     const result: Array<unknown> = [];
