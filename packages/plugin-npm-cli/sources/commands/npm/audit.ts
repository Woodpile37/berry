--- conflicted
+++ resolved
@@ -1,14 +1,3 @@
-<<<<<<< HEAD
-import {BaseCommand, WorkspaceRequiredError}                                       from '@yarnpkg/cli';
-import {Configuration, Project, MessageName, treeUtils, LightReport, StreamReport} from '@yarnpkg/core';
-import {npmConfigUtils, npmHttpUtils}                                              from '@yarnpkg/plugin-npm';
-import {Command, Option, Usage}                                                    from 'clipanion';
-import micromatch                                                                  from 'micromatch';
-import * as t                                                                      from 'typanion';
-
-import * as npmAuditTypes                                                          from '../../npmAuditTypes';
-import * as npmAuditUtils                                                          from '../../npmAuditUtils';
-=======
 import {BaseCommand, WorkspaceRequiredError}                                                                   from '@yarnpkg/cli';
 import {Configuration, Project, ReportError, MessageName, treeUtils, LightReport, StreamReport, EnhancedError} from '@yarnpkg/core';
 import {npmConfigUtils, npmHttpUtils}                                                                          from '@yarnpkg/plugin-npm';
@@ -17,7 +6,6 @@
 
 import * as npmAuditTypes                                                                                      from '../../npmAuditTypes';
 import * as npmAuditUtils                                                                                      from '../../npmAuditUtils';
->>>>>>> 6975fd4b
 
 // eslint-disable-next-line arca/no-default-export
 export default class AuditCommand extends BaseCommand {
@@ -35,10 +23,6 @@
       Applying the \`--severity\` flag will limit the audit table to vulnerabilities of the corresponding severity and above. Valid values are ${npmAuditUtils.allSeverities.map(value => `\`${value}\``).join(`, `)}.
 
       If the \`--json\` flag is set, Yarn will print the output exactly as received from the registry. Regardless of this flag, the process will exit with a non-zero exit code if a report is found for the selected packages.
-
-      If certain packages produce false positives for a particular environment, the \`--exclude\` flag can be used to exclude any number of packages from the audit. This can also be set in the configuration file with the \`npmAuditExcludePackages\` option.
-
-      If particular advisories are needed to be ignored, the \`--ignore\` flag can be used with Advisory ID's to ignore any number of advisories in the audit report. This can also be set in the configuration file with the \`npmAuditIgnoreAdvisories\` option.
 
       To understand the dependency tree requiring vulnerable packages, check the raw report with the \`--json\` flag or use \`yarn why <package>\` to get more information as to who depends on them.
     `,
@@ -60,12 +44,6 @@
     ], [
       `Output moderate (or more severe) vulnerabilities`,
       `yarn npm audit --severity moderate`,
-    ], [
-      `Exclude certain packages`,
-      `yarn npm audit --exclude package1 --exclude package2`,
-    ], [
-      `Ignore specific advisories`,
-      `yarn npm audit --ignore 1234567 --ignore 7654321`,
     ]],
   });
 
@@ -91,14 +69,6 @@
     validator: t.isEnum(npmAuditTypes.Severity),
   });
 
-  excludes = Option.Array(`--exclude`, [], {
-    description: `Array of glob patterns of packages to exclude from audit`,
-  });
-
-  ignores = Option.Array(`--ignore`, [], {
-    description: `Array of glob patterns of advisory ID's to ignore in the audit report`,
-  });
-
   async execute() {
     const configuration = await Configuration.find(this.context.cwd, this.context.plugins);
     const {project, workspace} = await Project.find(configuration, this.context.cwd);
@@ -121,53 +91,20 @@
       }
     }
 
-    const excludedPackages = Array.from(new Set([
-      ...configuration.get(`npmAuditExcludePackages`),
-      ...this.excludes,
-    ]));
-
-    if (excludedPackages) {
-      for (const pkg of Object.keys(requires)) {
-        if (micromatch.isMatch(pkg, excludedPackages)) {
-          delete requires[pkg];
-        }
-      }
-
-      for (const pkg of Object.keys(dependencies)) {
-        if (micromatch.isMatch(pkg, excludedPackages)) {
-          delete dependencies[pkg];
-        }
-      }
-
-      for (const key of Object.keys(dependencies)) {
-        for (const pkg of Object.keys(dependencies[key].requires)) {
-          if (micromatch.isMatch(pkg, excludedPackages)) {
-            delete dependencies[key].requires[pkg];
-          }
-        }
-      }
-    }
-
     const body = {
       requires,
       dependencies,
     };
 
-    const registry = npmConfigUtils.getAuditRegistry({configuration});
+    const registry = npmConfigUtils.getPublishRegistry(workspace.manifest, {
+      configuration,
+    });
 
     let result!: npmAuditTypes.AuditResponse;
     const httpReport = await LightReport.start({
       configuration,
       stdout: this.context.stdout,
     }, async () => {
-<<<<<<< HEAD
-      result = ((await npmHttpUtils.post(`/-/npm/v1/security/audits/quick`, body, {
-        authType: npmHttpUtils.AuthType.BEST_EFFORT,
-        configuration,
-        jsonResponse: true,
-        registry,
-      })) as unknown) as npmAuditTypes.AuditResponse;
-=======
       try {
         result = ((await npmHttpUtils.post(`/-/npm/v1/security/audits/quick`, body, {
           authType: npmHttpUtils.AuthType.NO_AUTH,
@@ -182,32 +119,10 @@
           throw new ReportError(MessageName.EXCEPTION, new EnhancedError(err));
         }
       }
->>>>>>> 6975fd4b
     });
 
     if (httpReport.hasErrors())
       return httpReport.exitCode();
-
-    const ignoredAdvisories = Array.from(new Set([
-      ...configuration.get(`npmAuditIgnoreAdvisories`),
-      ...this.ignores,
-    ]));
-
-    if (ignoredAdvisories) {
-      for (const advisory of Object.keys(result.advisories)) {
-        if (micromatch.isMatch(advisory, ignoredAdvisories)) {
-          const entry = result.advisories[advisory];
-<<<<<<< HEAD
-          result.metadata.vulnerabilities[entry.severity] -= 1;
-=======
-          let affectedPathsCount = 0;
-          entry.findings.forEach(finding => affectedPathsCount += finding.paths.length);
-          result.metadata.vulnerabilities[entry.severity] -= affectedPathsCount;
->>>>>>> upstream/cherry-pick/next-release
-          delete result.advisories[advisory];
-        }
-      }
-    }
 
     const hasError = npmAuditUtils.isError(result.metadata.vulnerabilities, this.severity);
     if (!this.json && hasError) {
@@ -220,7 +135,7 @@
       return 1;
     }
 
-    await StreamReport.start({
+    const outReport = await StreamReport.start({
       configuration,
       includeFooter: false,
       json: this.json,
@@ -233,6 +148,6 @@
       }
     });
 
-    return hasError ? 1 : 0;
+    return outReport.exitCode();
   }
 }