import {BaseCommand, WorkspaceRequiredError}                    from '@yarnpkg/cli';
import {Configuration, Cache, Descriptor, Project, formatUtils} from '@yarnpkg/core';
import {StreamReport, Workspace, InstallMode}                   from '@yarnpkg/core';
import {structUtils}                                            from '@yarnpkg/core';
import {Command, Option, Usage, UsageError}                     from 'clipanion';
import micromatch                                               from 'micromatch';
import * as t                                                   from 'typanion';

import * as suggestUtils                                        from '../suggestUtils';
import {Hooks}                                                  from '..';

// eslint-disable-next-line arca/no-default-export
export default class RemoveCommand extends BaseCommand {
  static paths = [
    [`remove`],
  ];

  static usage: Usage = Command.Usage({
    description: `remove dependencies from the project`,
    details: `
      This command will remove the packages matching the specified patterns from the current workspace.

      If the \`--mode=<mode>\` option is set, Yarn will change which artifacts are generated. The modes currently supported are:

      - \`skip-build\` will not run the build scripts at all. Note that this is different from setting \`enableScripts\` to false because the latter will disable build scripts, and thus affect the content of the artifacts generated on disk, whereas the former will just disable the build step - but not the scripts themselves, which just won't run.

      - \`update-lockfile\` will skip the link step altogether, and only fetch packages that are missing from the lockfile (or that have no associated checksums). This mode is typically used by tools like Renovate or Dependabot to keep a lockfile up-to-date without incurring the full install cost.

      This command accepts glob patterns as arguments (if valid Idents and supported by [micromatch](https://github.com/micromatch/micromatch)). Make sure to escape the patterns, to prevent your own shell from trying to expand them.
    `,
    examples: [[
      `Remove a dependency from the current project`,
      `$0 remove lodash`,
    ], [
      `Remove a dependency from all workspaces at once`,
      `$0 remove lodash --all`,
    ], [
      `Remove all dependencies starting with \`eslint-\``,
      `$0 remove 'eslint-*'`,
    ], [
      `Remove all dependencies with the \`@babel\` scope`,
      `$0 remove '@babel/*'`,
    ], [
      `Remove all dependencies matching \`react-dom\` or \`react-helmet\``,
      `$0 remove 'react-{dom,helmet}'`,
    ]],
  });

  all = Option.Boolean(`-A,--all`, false, {
    description: `Apply the operation to all workspaces from the current project`,
  });

  mode = Option.String(`--mode`, {
    description: `Change what artifacts installs generate`,
    validator: t.isEnum(InstallMode),
  });

  patterns = Option.Rest();

  async execute() {
    const configuration = await Configuration.find(this.context.cwd, this.context.plugins);
    const {project, workspace} = await Project.find(configuration, this.context.cwd);
    const cache = await Cache.find(configuration);

    if (!workspace)
      throw new WorkspaceRequiredError(project.cwd, this.context.cwd);

    await project.restoreInstallState({
<<<<<<< HEAD
      restoreResolutions: false,
=======
      lightResolutionFallback: false,
>>>>>>> ceba5e60
    });

    const affectedWorkspaces = this.all
      ? project.workspaces
      : [workspace];

    const targets = [
      suggestUtils.Target.REGULAR,
      suggestUtils.Target.DEVELOPMENT,
      suggestUtils.Target.PEER,
    ];

    const unreferencedPatterns = [];
    let hasChanged = false;

    const afterWorkspaceDependencyRemovalList: Array<[
      Workspace,
      suggestUtils.Target,
      Descriptor,
    ]> = [];

    for (const pattern of this.patterns) {
      let isReferenced = false;

      // This isn't really needed - It's just for consistency:
      // All patterns are either valid or not for all commands (e.g. remove, up)
      const pseudoIdent = structUtils.parseIdent(pattern);

      for (const workspace of affectedWorkspaces) {
        const peerDependenciesMeta = [...workspace.manifest.peerDependenciesMeta.keys()];
        for (const stringifiedIdent of micromatch(peerDependenciesMeta, pattern)) {
          workspace.manifest.peerDependenciesMeta.delete(stringifiedIdent);

          hasChanged = true;
          isReferenced = true;
        }

        for (const target of targets) {
          const descriptors = workspace.manifest.getForScope(target);
          const stringifiedIdents = [...descriptors.values()].map(descriptor => {
            return structUtils.stringifyIdent(descriptor);
          });

          for (const stringifiedIdent of micromatch(stringifiedIdents, structUtils.stringifyIdent(pseudoIdent))) {
            const {identHash} = structUtils.parseIdent(stringifiedIdent);

            const removedDescriptor = descriptors.get(identHash);
            if (typeof removedDescriptor === `undefined`)
              throw new Error(`Assertion failed: Expected the descriptor to be registered`);

            workspace.manifest[target].delete(identHash);

            afterWorkspaceDependencyRemovalList.push([
              workspace,
              target,
              removedDescriptor,
            ]);

            hasChanged = true;
            isReferenced = true;
          }
        }
      }

      if (!isReferenced) {
        unreferencedPatterns.push(pattern);
      }
    }

    const patterns = unreferencedPatterns.length > 1
      ? `Patterns`
      : `Pattern`;

    const dont = unreferencedPatterns.length > 1
      ? `don't`
      : `doesn't`;

    const which = this.all
      ? `any`
      : `this`;

    if (unreferencedPatterns.length > 0)
      throw new UsageError(`${patterns} ${formatUtils.prettyList(configuration, unreferencedPatterns, formatUtils.Type.CODE)} ${dont} match any packages referenced by ${which} workspace`);

    if (hasChanged) {
      await configuration.triggerMultipleHooks(
        (hooks: Hooks) => hooks.afterWorkspaceDependencyRemoval,
        afterWorkspaceDependencyRemovalList,
      );

      const report = await StreamReport.start({
        configuration,
        stdout: this.context.stdout,
      }, async report => {
        await project.install({cache, report, mode: this.mode});
      });

      return report.exitCode();
    }

    return 0;
  }
}<|MERGE_RESOLUTION|>--- conflicted
+++ resolved
@@ -1,30 +1,25 @@
-import {BaseCommand, WorkspaceRequiredError}                    from '@yarnpkg/cli';
-import {Configuration, Cache, Descriptor, Project, formatUtils} from '@yarnpkg/core';
-import {StreamReport, Workspace, InstallMode}                   from '@yarnpkg/core';
-import {structUtils}                                            from '@yarnpkg/core';
-import {Command, Option, Usage, UsageError}                     from 'clipanion';
-import micromatch                                               from 'micromatch';
-import * as t                                                   from 'typanion';
+import {BaseCommand, WorkspaceRequiredError}                                from '@yarnpkg/cli';
+import {Configuration, Cache, Descriptor, Project, formatUtils, FormatType} from '@yarnpkg/core';
+import {StreamReport, Workspace}                                            from '@yarnpkg/core';
+import {structUtils}                                                        from '@yarnpkg/core';
+import {Command, Usage, UsageError}                                         from 'clipanion';
+import micromatch                                                           from 'micromatch';
 
-import * as suggestUtils                                        from '../suggestUtils';
-import {Hooks}                                                  from '..';
+import * as suggestUtils                                                    from '../suggestUtils';
+import {Hooks}                                                              from '..';
 
 // eslint-disable-next-line arca/no-default-export
 export default class RemoveCommand extends BaseCommand {
-  static paths = [
-    [`remove`],
-  ];
+  @Command.Boolean(`-A,--all`, {description: `Apply the operation to all workspaces from the current project`})
+  all: boolean = false;
+
+  @Command.Rest()
+  patterns: Array<string> = [];
 
   static usage: Usage = Command.Usage({
     description: `remove dependencies from the project`,
     details: `
       This command will remove the packages matching the specified patterns from the current workspace.
-
-      If the \`--mode=<mode>\` option is set, Yarn will change which artifacts are generated. The modes currently supported are:
-
-      - \`skip-build\` will not run the build scripts at all. Note that this is different from setting \`enableScripts\` to false because the latter will disable build scripts, and thus affect the content of the artifacts generated on disk, whereas the former will just disable the build step - but not the scripts themselves, which just won't run.
-
-      - \`update-lockfile\` will skip the link step altogether, and only fetch packages that are missing from the lockfile (or that have no associated checksums). This mode is typically used by tools like Renovate or Dependabot to keep a lockfile up-to-date without incurring the full install cost.
 
       This command accepts glob patterns as arguments (if valid Idents and supported by [micromatch](https://github.com/micromatch/micromatch)). Make sure to escape the patterns, to prevent your own shell from trying to expand them.
     `,
@@ -46,17 +41,7 @@
     ]],
   });
 
-  all = Option.Boolean(`-A,--all`, false, {
-    description: `Apply the operation to all workspaces from the current project`,
-  });
-
-  mode = Option.String(`--mode`, {
-    description: `Change what artifacts installs generate`,
-    validator: t.isEnum(InstallMode),
-  });
-
-  patterns = Option.Rest();
-
+  @Command.Path(`remove`)
   async execute() {
     const configuration = await Configuration.find(this.context.cwd, this.context.plugins);
     const {project, workspace} = await Project.find(configuration, this.context.cwd);
@@ -66,11 +51,7 @@
       throw new WorkspaceRequiredError(project.cwd, this.context.cwd);
 
     await project.restoreInstallState({
-<<<<<<< HEAD
-      restoreResolutions: false,
-=======
       lightResolutionFallback: false,
->>>>>>> ceba5e60
     });
 
     const affectedWorkspaces = this.all
@@ -89,7 +70,7 @@
     const afterWorkspaceDependencyRemovalList: Array<[
       Workspace,
       suggestUtils.Target,
-      Descriptor,
+      Descriptor
     ]> = [];
 
     for (const pattern of this.patterns) {
@@ -153,7 +134,7 @@
       : `this`;
 
     if (unreferencedPatterns.length > 0)
-      throw new UsageError(`${patterns} ${formatUtils.prettyList(configuration, unreferencedPatterns, formatUtils.Type.CODE)} ${dont} match any packages referenced by ${which} workspace`);
+      throw new UsageError(`${patterns} ${formatUtils.prettyList(configuration, unreferencedPatterns, FormatType.CODE)} ${dont} match any packages referenced by ${which} workspace`);
 
     if (hasChanged) {
       await configuration.triggerMultipleHooks(
@@ -164,8 +145,8 @@
       const report = await StreamReport.start({
         configuration,
         stdout: this.context.stdout,
-      }, async report => {
-        await project.install({cache, report, mode: this.mode});
+      }, async (report: StreamReport) => {
+        await project.install({cache, report});
       });
 
       return report.exitCode();
