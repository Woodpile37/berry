{
  "name": "@yarnpkg/plugin-git",
  "version": "2.4.0",
  "license": "BSD-2-Clause",
  "main": "./sources/index.ts",
  "dependencies": {
    "@types/semver": "^7.1.0",
<<<<<<< HEAD
    "@yarnpkg/fslib": "workspace:^2.5.1-rc.1",
=======
    "@yarnpkg/fslib": "workspace:^2.5.1",
>>>>>>> 7e42ddb3
    "git-url-parse": "11.1.2",
    "semver": "^7.1.2",
    "tslib": "^1.13.0"
  },
  "peerDependencies": {
    "@yarnpkg/core": "^3.1.0-rc.1"
  },
  "devDependencies": {
    "@types/git-url-parse": "^9.0.0",
    "@yarnpkg/core": "workspace:*"
  },
  "repository": {
    "type": "git",
    "url": "ssh://git@github.com/yarnpkg/berry.git",
    "directory": "packages/plugin-git"
  },
  "scripts": {
    "postpack": "rm -rf lib",
    "prepack": "run build:compile \"$(pwd)\""
  },
  "publishConfig": {
    "main": "./lib/index.js",
    "typings": "./lib/index.d.ts"
  },
  "files": [
    "/lib/**/*"
  ],
  "engines": {
    "node": ">=12 <14 || 14.2 - 14.9 || >14.10.0"
  }
}<|MERGE_RESOLUTION|>--- conflicted
+++ resolved
@@ -5,11 +5,7 @@
   "main": "./sources/index.ts",
   "dependencies": {
     "@types/semver": "^7.1.0",
-<<<<<<< HEAD
-    "@yarnpkg/fslib": "workspace:^2.5.1-rc.1",
-=======
     "@yarnpkg/fslib": "workspace:^2.5.1",
->>>>>>> 7e42ddb3
     "git-url-parse": "11.1.2",
     "semver": "^7.1.2",
     "tslib": "^1.13.0"
