{
  "name": "@yarnpkg/eslint-config",
<<<<<<< HEAD
  "version": "1.0.0-rc.14",
=======
  "version": "0.5.1",
>>>>>>> dab3d8f5
  "license": "BSD-2-Clause",
  "dependencies": {
    "@rushstack/eslint-patch": "^1.1.0",
    "@typescript-eslint/eslint-plugin": "^5.3.1",
    "@typescript-eslint/parser": "^5.3.1",
    "eslint-plugin-arca": "^0.12.1",
    "eslint-plugin-react": "^7.25.1"
  },
  "peerDependencies": {
    "eslint": "*",
    "typescript": "*"
  },
  "peerDependenciesMeta": {
    "typescript": {
      "optional": true
    }
  },
  "repository": {
    "type": "git",
    "url": "ssh://git@github.com/yarnpkg/berry.git",
    "directory": "packages/eslint-config"
  },
  "engines": {
    "node": ">=14.15.0"
  },
  "stableVersion": "0.5.0"
}<|MERGE_RESOLUTION|>--- conflicted
+++ resolved
@@ -1,10 +1,6 @@
 {
   "name": "@yarnpkg/eslint-config",
-<<<<<<< HEAD
-  "version": "1.0.0-rc.14",
-=======
   "version": "0.5.1",
->>>>>>> dab3d8f5
   "license": "BSD-2-Clause",
   "dependencies": {
     "@rushstack/eslint-patch": "^1.1.0",
@@ -28,7 +24,6 @@
     "directory": "packages/eslint-config"
   },
   "engines": {
-    "node": ">=14.15.0"
-  },
-  "stableVersion": "0.5.0"
+    "node": ">=12 <14 || 14.2 - 14.9 || >14.10.0"
+  }
 }