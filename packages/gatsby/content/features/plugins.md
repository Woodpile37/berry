---
category: features
path: /features/plugins
title: "Plugins"
description: An overview of Yarn's plugin capabilities.
---

Ever since Yarn was created, our very essence has been about experimenting, evolving, pushing the status quo - rinse and repeat, each time one step further, each time paving the way for our next move.

As you can guess, this philosophy (coupled with the high number of external contributions we receive) requires us to iterate fast in order to accommodate the various experiments that we brew. In a major step forward, Yarn got redesigned in the v2 in order to leverage a new modular API that can be extended through plugins. Nowadays, most of our features are implemented through those plugins - even `yarn add` and `yarn install` are preinstalled plugins!

```toc
# This code block gets replaced with the Table of Contents
```

## What can plugins do?

  - **Plugins can add new resolvers.** Resolvers are the components tasked from converting dependency ranges (for example `^1.2.0`) into fully-qualified package references (for example `npm:1.2.0`). By implementing a resolver, you can tell Yarn which versions are valid candidates to a specific range.

  - **Plugins can add new fetchers.** Fetchers are the components that take the fully-qualified package references we mentioned in the previous step (for example `npm:1.2.0`) and know how to obtain the data of the package they belong to. Fetchers can work with remote packages (for example the npm registry), but can also find the packages directly from their location on the disk (or any other data source).

  - **Plugins can add new linkers.** Once all the packages have been located and are ready for installation, Yarn will call the linkers to generate the files needed for the install targets to work properly. As an example, the PnP linker would generate the `.pnp.cjs` manifest, and a Python linker would instead generate the virtualenv files needed.

  - **Plugins can add new commands.** Each plugin can ship as many commands as they see fit, which will be injected into our CLI (also making them available through `yarn --help`). Because the Yarn plugins are dynamically linked with the running Yarn process, they can be very small and guaranteed to share the exact same behavior as your package manager (which wouldn't be the case if you were to reimplement the workspace detection, for example).

  - **Plugins can register to some events.** Yarn has a concept known as "hooks", where events are periodically triggered during the lifecycle of the package manager. Plugins can register to those hooks in order to add their own logic depending on what the core allows. For example, the `afterAllInstalled` hook will be called each time the `Project#install` method ends - typically after each `yarn install`.

  - **Plugins can be integrated with each other.** Each plugin has the ability to trigger special actions called hooks, and to register themselves to any defined hook. So for example, you could make a plugin that would execute an action each time a package is added as dependency of one of your workspaces!

## How to write plugins?

We have a tutorial for this! Head over to [Plugin Tutorial](/advanced/plugin-tutorial).

## Official plugins

```
yarn plugin import <name>
```

- [**constraints**](https://github.com/yarnpkg/berry/tree/master/packages/plugin-constraints) - Adds new commands to Yarn to enforce lint rules across workspaces. See the [dedicated page](/features/constraints) for more information.

- [**exec**](https://github.com/yarnpkg/berry/tree/master/packages/plugin-exec) - Adds a new protocol to Yarn (`exec:`) that dynamically generates arbitrary packages rather than downloading them from a known location. See the [plugin page](https://github.com/yarnpkg/berry/tree/master/packages/plugin-exec) for more information.

- [**interactive-tools**](https://github.com/yarnpkg/berry/tree/master/packages/plugin-interactive-tools) - Adds various commands providing a more high-level control on your project using graphical terminal interfaces (for example [`yarn upgrade-interactive`](/cli/upgrade-interactive)).

- [**stage**](https://github.com/yarnpkg/berry/tree/master/packages/plugin-stage) - Adds a new command to Yarn (`yarn stage`) to automatically stage & commit all changes to Yarn-related files in a single line.

- [**typescript**](https://github.com/yarnpkg/berry/tree/master/packages/plugin-typescript) - Improves the TypeScript experience (for example by automatically adding `@types` packages as dependencies when needed). See the [plugin page](https://github.com/yarnpkg/berry/tree/master/packages/plugin-typescript) for more information.

- [**version**](https://github.com/yarnpkg/berry/tree/master/packages/plugin-version) - Adds a new workflow to Yarn (`yarn version`) to efficiently manage releases in a monorepository. See the [dedicated page](/features/release-workflow) for more information.

- [**workspace-tools**](https://github.com/yarnpkg/berry/tree/master/packages/plugin-workspace-tools) - Adds various commands that make working with workspaces a more pleasing experience (for example [`yarn workspaces foreach`](/cli/workspaces/foreach)).

## Contrib plugins

```
yarn plugin import <bundle url>
```

This is just a centralized list of third-party plugins to make discovery easier. No guarantees are made as to plugin quality, compatibility, or lack of malicious code. As with all third-party dependencies, you should review them yourself before including them in your project.

- [**plugin-installs**](https://gitlab.com/Larry1123/yarn-contrib/-/blob/master/packages/plugin-production-install/README.md) by [**Larry1123**](https://gitlab.com/Larry1123) - create minimal yarn installs after removing development dependencies, unrelated workspaces, `@types` packages, etc

- [**yarn.build**](https://yarn.build/) by [**Owen Kelly**](https://github.com/ojkelly/yarn.build) - monorepo tooling that leverages Yarn's dependency graph to run `build` and `test` on whats changed in parallel as fast as possible. It also includes a command to `bundle` them up into deployable apps for Docker, AWS Lambda, or any other server. Each command is also available as an individual plugin.

- [**package-yaml**](https://github.com/ojkelly/yarn.build#plugin-package-yaml) by [**Owen Kelly**](https://github.com/ojkelly/yarn.build) - per package opt-in to transparently using `package.yml` instead of `package.json`

- [**licenses**](https://github.com/tophat/yarn-plugin-licenses) by [**Noah Negin-Ulster**](https://noahnu.com/) - audit direct and indirect dependency licenses to ensure compliance

- [**semver-up**](https://github.com/tophat/yarn-plugin-semver-up) by [**Noah Negin-Ulster**](https://noahnu.com/) - configurable `yarn up` command that preserves semantic version ranges and update groups

- [**conditions**](https://github.com/nicolo-ribaudo/yarn-plugin-conditions) by [**Nicolò Ribaudo**](https://twitter.com/NicoloRibaudo) - allow choosing between different dependency versions via install-time (during development) and publish-time flags

- [**az-cli-auth**](https://github.com/FishandRichardsonPC/yarn-plugin-az-cli-auth) by [**Fish & Richardson P.C**](https://fr.com) - Uses the az cli to generate auth tokens when using azure devops repos

- [**gcp-auth**](https://github.com/AndyClausen/yarn-plugin-gcp-auth) by [**Andreas Clausen**](https://github.com/AndyClausen) - Uses gcloud to generate access tokens when using Google Artifact Registry repos

- [**outdated**](https://github.com/mskelton/yarn-plugin-outdated) by [**Mark Skelton**](https://github.com/mskelton) - lists outdated dependencies similar to the Yarn 1.x `outdated` command

- [**engines**](https://github.com/devoto13/yarn-plugin-engines) by [**Yaroslav Admin**](https://github.com/devoto13) - enforces a Node version range specified in the `package.json`'s `engines.node` field

- [**licenses**](https://github.com/mhassan1/yarn-plugin-licenses) by [**Marc Hassan**](https://github.com/mhassan1) - adds `yarn licenses` commands that are similar to the ones in Yarn v1

- [**aws-codeartifact**](https://github.com/mhassan1/yarn-plugin-aws-codeartifact) by [**Marc Hassan**](https://github.com/mhassan1) - resolves authentication for AWS CodeArtifact NPM registries

- [**after-install**](https://github.com/mhassan1/yarn-plugin-after-install) by [**Marc Hassan**](https://github.com/mhassan1) - adds support for an `afterInstall` hook that runs after every `yarn install`

- [**yaml-manifest**](https://github.com/lyleunderwood/yarn-plugin-yaml-manifest) by [**Lyle Underwood**](https://github.com/lyleunderwood) - use a `package.yml` with comments and whitespace that is automatically synchronized with `package.json`

- [**yarn-plugin-envinfo**](https://github.com/TheKnarf/yarn-plugin-envinfo) by [**TheKnarf**](https://github.com/TheKnarf) - yarn plugin so that you can run envinfo in your project. It'll read a project local configuration file so that different projects can ask for different info. Useful for helping new developers when onboarding them into your project.

- [**publishconfig**](https://github.com/alizeait/yarn-plugin-publishconfig) by [**Ali Zeaiter**](https://github.com/alizeait) - Allows extending `publishConfig` to support any property on top of the default ones supported by yarn.

- [**http-proxy**](https://github.com/arontsang/yarn-plugin-http-proxy) by [**Aron Tsang**](https://github.com/arontsang) - yarn plugin that loads a default http Proxy Agent based on the HTTP_PROXY or HTTPS_PROXY environmental variable when running lifecycle script such as `postinstall`. This is useful for allowing postinstall scripts to run in corporate environments where internet access requires an explicit HTTP Connect Proxy.

- [**changed**](https://github.com/Dcard/yarn-plugins/tree/master/packages/changed) by [**Dcard Holdings Ltd.**](https://github.com/Dcard) - List and run a command on changed workspaces and their dependents.

- [**docker-build**](https://github.com/Dcard/yarn-plugins/tree/master/packages/docker-build) by [**Dcard Holdings Ltd.**](https://github.com/Dcard) - Build a Docker image for a workspace.

- [**tsconfig-references**](https://github.com/Dcard/yarn-plugins/tree/master/packages/tsconfig-references) by [**Dcard Holdings Ltd.**](https://github.com/Dcard) - Update `references` in `tsconfig.json` when adding or removing workspaces.

- [**yarn-plugin-version-tools**](https://github.com/indooorsman/yarn-plugins#yarn-plugin-version-tools) by [**indooorsman**](https://github.com/indooorsman) - yarn plugin that is almost same with `@yarnpkg/plugin-version` but add a **`--preid`** option for bumping **prerelease** version.

- [**yarn-plugin-pin-deps**](https://github.com/splitgraph/yarn-plugin-pin-deps) by [**Splitgraph**](https://github.com/splitgraph) - Pin dependencies to their currently resolved exact version. This plugin will find any dependencies referenced with a semver identifier, and will update `package.json` to replace that identifier with the exact version of the package currently resolved in the lockfile for that reference.

<<<<<<< HEAD
=======
- [**yarn-plugin-scripts**](https://github.com/jgttech/yarn-plugin-scripts) by [**jgttech**](https://github.com/jgttech) - Add capability to define customized scripts within the `.yarnrc.yml` file, similar to `package.json`, but more robost and similar to something like GitHub Actions. Each script can be invoked by its name, such as `yarn scripts <name_of_script>`. Each script is an array of one or more commands to execute.

- [**yarn-plugin-npm-audit-fix**](https://github.com/sargunv/yarn-plugin-npm-audit-fix) by [**Sargun Vohra**](https://github.com/sargunv) - Attempt to automatically resolve audit advisories reported by `yarn npm audit`.

- [**yarn-scripts-cache**](https://github.com/rgischk/yarn-scripts-cache) by [**Roman Gischkowski**](https://github.com/rgischk) - A Yarn Berry plugin to cache script execution results. Previous build results can be restored, even from a remote cache server. This allows for build result sharing with a team of developers, significantly decreasing build times and eliminating downtime.

- [**yarn-plugin-fetch**](https://github.com/devthejo/yarn-plugin-fetch) by [**DevTheJo**](https://github.com/devthejo) - Optimized yarn workflow for docker build. Don't re-download all your dependencies on each package.json change. Like [pnpm fetch](https://pnpm.io/cli/fetch) but for yarn and better (exta-features like workspace focus support).

- [**git-hooks**](https://github.com/trufflehq/yarn-plugin-git-hooks#readme) by [**TruffleHQ**](https://github.com/trufflehq) - adds support for [git hooks](https://git-scm.com/book/en/v2/Customizing-Git-Git-Hooks)

- [**yarn-plugin-env**](https://github.com/MDReal32/yarn-plugin-env) by [**MDReal Aliyev**](https://github.com/MDReal32) - A Yarn Berry plugin to load environment variables from files to `process.env` on startup any script.

- [**yarn-plugin-env-vars**](https://github.com/scinos/yarn-plugin-env-vars) by [**Sergio Cinos**](https://github.com/scinos) - A Yarn plugin that ensures your environment variables are set before running any npm scripts. 

>>>>>>> dab3d8f5
If you wrote a plugin yourself, feel free to [open a PR](https://github.com/yarnpkg/berry/edit/master/packages/gatsby/content/features/plugins.md) to add it at the end of this list!<|MERGE_RESOLUTION|>--- conflicted
+++ resolved
@@ -103,8 +103,6 @@
 
 - [**yarn-plugin-pin-deps**](https://github.com/splitgraph/yarn-plugin-pin-deps) by [**Splitgraph**](https://github.com/splitgraph) - Pin dependencies to their currently resolved exact version. This plugin will find any dependencies referenced with a semver identifier, and will update `package.json` to replace that identifier with the exact version of the package currently resolved in the lockfile for that reference.
 
-<<<<<<< HEAD
-=======
 - [**yarn-plugin-scripts**](https://github.com/jgttech/yarn-plugin-scripts) by [**jgttech**](https://github.com/jgttech) - Add capability to define customized scripts within the `.yarnrc.yml` file, similar to `package.json`, but more robost and similar to something like GitHub Actions. Each script can be invoked by its name, such as `yarn scripts <name_of_script>`. Each script is an array of one or more commands to execute.
 
 - [**yarn-plugin-npm-audit-fix**](https://github.com/sargunv/yarn-plugin-npm-audit-fix) by [**Sargun Vohra**](https://github.com/sargunv) - Attempt to automatically resolve audit advisories reported by `yarn npm audit`.
@@ -119,5 +117,4 @@
 
 - [**yarn-plugin-env-vars**](https://github.com/scinos/yarn-plugin-env-vars) by [**Sergio Cinos**](https://github.com/scinos) - A Yarn plugin that ensures your environment variables are set before running any npm scripts. 
 
->>>>>>> dab3d8f5
 If you wrote a plugin yourself, feel free to [open a PR](https://github.com/yarnpkg/berry/edit/master/packages/gatsby/content/features/plugins.md) to add it at the end of this list!