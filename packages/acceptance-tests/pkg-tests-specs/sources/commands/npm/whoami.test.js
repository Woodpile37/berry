--- conflicted
+++ resolved
@@ -1,7 +1,11 @@
 const {
   fs: {writeFile},
-  tests: {startPackageServer, validLogins},
+  tests: {startPackageServer},
 } = require(`pkg-tests-core`);
+
+const AUTH_TOKEN = `686159dc-64b3-413e-a244-2de2b8d1c36f`;
+const AUTH_TOKEN2 = `316158de-64b3-413e-a244-2de2b8d1c80f`;
+const AUTH_IDENT = `dXNlcm5hbWU6YSB2ZXJ5IHNlY3VyZSBwYXNzd29yZA==`;
 
 const INVALID_AUTH_TOKEN = `a24cb960-e6a5-45fc-b9ab-0f9fe0aaae57`;
 const INVALID_AUTH_IDENT = `dXNlcm5hbWU6bm90IHRoZSByaWdodCBwYXNzd29yZA==`; // username:not the right password
@@ -11,7 +15,7 @@
     test(
       `it should print the npm registry username when config has a valid npmAuthToken`,
       makeTemporaryEnv({}, async ({path, run, source}) => {
-        await writeFile(`${path}/.yarnrc.yml`, `npmAuthToken: "${validLogins.fooUser.npmAuthToken}"\n`);
+        await writeFile(`${path}/.yarnrc.yml`, `npmAuthToken: "${AUTH_TOKEN}"\n`);
 
         let code;
         let stdout;
@@ -24,13 +28,13 @@
         }
 
         expect({code, stdout, stderr}).toMatchSnapshot();
-      }),
+      })
     );
 
     test(
       `it should print the npm registry username when config has a valid npmAuthIdent`,
       makeTemporaryEnv({}, async ({path, run, source}) => {
-        await writeFile(`${path}/.yarnrc.yml`, `npmAuthIdent: "${validLogins.fooUser.npmAuthIdent.encoded}"\n`);
+        await writeFile(`${path}/.yarnrc.yml`, `npmAuthIdent: "${AUTH_IDENT}"\n`);
 
         let code;
         let stdout;
@@ -43,7 +47,7 @@
         }
 
         expect({code, stdout, stderr}).toMatchSnapshot();
-      }),
+      })
     );
 
     test(
@@ -53,10 +57,10 @@
 
         await writeFile(`${path}/.yarnrc.yml`, [
           `npmRegistryServer: "${url}"\n`,
-          `npmAuthToken: "${validLogins.fooUser.npmAuthToken}"\n`,
+          `npmAuthToken: "${AUTH_TOKEN}"\n`,
           `npmScopes:\n`,
           `  testScope:\n`,
-          `    npmAuthToken: ${validLogins.barUser.npmAuthToken}\n`,
+          `    npmAuthToken: ${AUTH_TOKEN2}\n`,
           `    npmRegistryServer: "${url}"\n`,
         ].join(``));
 
@@ -71,40 +75,30 @@
         }
 
         expect({code, stdout, stderr}).toMatchSnapshot();
-      }),
+      })
     );
 
     test(
       `it should throw an error when no auth config is found`,
       makeTemporaryEnv({}, async ({path, run, source}) => {
         await expect(run(`npm`, `whoami`)).rejects.toThrowError(/No authentication configured/);
-      }),
+      })
     );
 
     test(
       `it should throw an error when config has an invalid npmAuthToken`,
       makeTemporaryEnv({}, async ({path, run, source}) => {
         await writeFile(`${path}/.yarnrc.yml`, `npmAuthToken: "${INVALID_AUTH_TOKEN}"\n`);
-<<<<<<< HEAD
-        await expect(run(`npm`, `whoami`)).rejects.toThrowError(/Invalid authentication \(as an unknown user\)/);
-      }),
-=======
         await expect(run(`npm`, `whoami`)).rejects.toThrowError(/Invalid authentication[\s\S]*Authenticated as: an unknown user/);
       })
->>>>>>> 6975fd4b
     );
 
     test(
       `it should throw an error when config has an invalid npmAuthIdent`,
       makeTemporaryEnv({}, async ({path, run, source}) => {
         await writeFile(`${path}/.yarnrc.yml`, `npmAuthIdent: "${INVALID_AUTH_IDENT}"\n`);
-<<<<<<< HEAD
-        await expect(run(`npm`, `whoami`)).rejects.toThrowError(/Invalid authentication \(as an unknown user\)/);
-      }),
-=======
         await expect(run(`npm`, `whoami`)).rejects.toThrowError(/Invalid authentication[\s\S]*Authenticated as: an unknown user/);
       })
->>>>>>> 6975fd4b
     );
 
     test(
@@ -121,15 +115,9 @@
           `    npmAuthToken: ${INVALID_AUTH_TOKEN}`,
         ].join(``));
 
-<<<<<<< HEAD
-        await expect(run(`npm`, `whoami`, `--scope`, `testScope`)).rejects.toThrowError(/Invalid authentication \(as an unknown user\)/);
-        await expect(run(`npm`, `whoami`)).rejects.toThrowError(/Invalid authentication \(as an unknown user\)/);
-      }),
-=======
         await expect(run(`npm`, `whoami`, `--scope`, `testScope`)).rejects.toThrowError(/Invalid authentication[\s\S]*Authenticated as: an unknown user/);
         await expect(run(`npm`, `whoami`)).rejects.toThrowError(/Invalid authentication[\s\S]*Authenticated as: an unknown user/);
       })
->>>>>>> 6975fd4b
     );
   });
 });