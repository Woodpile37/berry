const {
  fs: {writeFile},
  tests: {startPackageServer, getHttpsCertificates, validLogins},
} = require(`pkg-tests-core`);

describe(`Https tests`, () => {
  test(
    `it should fail to install if server uses non trusted certificate`,
    makeTemporaryEnv(
      {
        dependencies: {[`@private/package`]: `1.0.0`},
      },
      async ({path, run}) => {
        const url = await startPackageServer({type: `https`});

        await writeFile(`${path}/.yarnrc.yml`, [
          `npmScopes:`,
          `  private:`,
          `    npmRegistryServer: "${url}"`,
          `    npmAuthToken: ${validLogins.fooUser.npmAuthToken}`,
        ].join(`\n`));

<<<<<<< HEAD
        await expect(run(`install`)).rejects.toThrow(/RequestError: self(-| )signed certificate/);
=======
        await expect(run(`install`)).rejects.toThrow(`self signed certificate`);
>>>>>>> 6975fd4b
      },
    ),
  );

  test(
    `it should install when providing valid CA certificate via root httpsCaFilePath`,
    makeTemporaryEnv(
      {
        dependencies: {[`@private/package`]: `1.0.0`},
      },
      async ({path, run, source}) => {
        const url = await startPackageServer({type: `https`});
        const certs = await getHttpsCertificates();

        await writeFile(`${path}/rootCA.crt`, certs.ca.certificate);
        await writeFile(`${path}/.yarnrc.yml`, [
          `httpsCaFilePath: ${path}/rootCA.crt`,
          `npmScopes:`,
          `  private:`,
          `    npmRegistryServer: "${url}"`,
          `    npmAuthToken: ${validLogins.fooUser.npmAuthToken}`,
        ].join(`\n`));

        await run(`install`);

        await expect(source(`require('@private/package')`)).resolves.toMatchObject({
          name: `@private/package`,
          version: `1.0.0`,
        });
      },
    ),
  );

  test(
    `it should install when providing valid CA certificate on wildcard`,
    makeTemporaryEnv(
      {
        dependencies: {[`@private/package`]: `1.0.0`},
      },
      async ({path, run, source}) => {
        const url = await startPackageServer({type: `https`});
        const certs = await getHttpsCertificates();

        await writeFile(`${path}/rootCA.crt`, certs.ca.certificate);
        await writeFile(`${path}/.yarnrc.yml`, [
          `networkSettings:`,
          `  "*":`,
          `    httpsCaFilePath: ${path}/rootCA.crt`,
          `npmScopes:`,
          `  private:`,
          `    npmRegistryServer: "${url}"`,
          `    npmAuthToken: ${validLogins.fooUser.npmAuthToken}`,
        ].join(`\n`));

        await run(`install`);

        await expect(source(`require('@private/package')`)).resolves.toMatchObject({
          name: `@private/package`,
          version: `1.0.0`,
        });
      },
    ),
  );

  test(
    `it should install when providing valid CA certificate on hostname`,
    makeTemporaryEnv(
      {
        dependencies: {[`@private/package`]: `1.0.0`},
      },
      async ({path, run, source}) => {
        const url = await startPackageServer({type: `https`});
        const certs = await getHttpsCertificates();

        await writeFile(`${path}/rootCA.crt`, certs.ca.certificate);
        await writeFile(`${path}/.yarnrc.yml`, [
          `networkSettings:`,
          `  "localhost":`,
          `    httpsCaFilePath: ${path}/rootCA.crt`,
          `npmScopes:`,
          `  private:`,
          `    npmRegistryServer: "${url}"`,
          `    npmAuthToken: ${validLogins.fooUser.npmAuthToken}`,
        ].join(`\n`));

        await run(`install`);

        await expect(source(`require('@private/package')`)).resolves.toMatchObject({
          name: `@private/package`,
          version: `1.0.0`,
        });
      },
    ),
  );

  test(
    `it should fail to install if certificate doesn't match hostname`,
    makeTemporaryEnv(
      {
        dependencies: {[`@private/package`]: `1.0.0`},
      },
      async ({path, run}) => {
        const url = await startPackageServer({type: `https`});
        const certs = await getHttpsCertificates();

        await writeFile(`${path}/rootCA.crt`, certs.ca.certificate);
        await writeFile(`${path}/.yarnrc.yml`, [
          `networkSettings:`,
          `  "foo":`,
          `    httpsCaFilePath: ${path}/rootCA.crt`,
          `npmScopes:`,
          `  private:`,
          `    npmRegistryServer: "${url}"`,
          `    npmAuthToken: ${validLogins.fooUser.npmAuthToken}`,
        ].join(`\n`));

<<<<<<< HEAD
        await expect(run(`install`)).rejects.toThrow(/RequestError: self(-| )signed certificate/);
=======
        await expect(run(`install`)).rejects.toThrow(`self signed certificate`);
>>>>>>> 6975fd4b
      },
    ),
  );

  test(
    `it should throw error if CA cert file does not exist`,
    makeTemporaryEnv(
      {
        dependencies: {[`@private/package`]: `1.0.0`},
      },
      async ({path, run}) => {
        const url = await startPackageServer({type: `https`});

        await writeFile(`${path}/.yarnrc.yml`, [
          `httpsCaFilePath: ${path}/missing.crt`,
          `npmScopes:`,
          `  private:`,
          `    npmRegistryServer: "${url}"`,
          `    npmAuthToken: ${validLogins.fooUser.npmAuthToken}`,
        ].join(`\n`));

        await expect(run(`install`)).rejects.toThrow(`ENOENT: no such file or directory`);
      },
    ),
  );

  test(
    `it should allow bypassing ssl certificate errors`,
    makeTemporaryEnv(
      {
        dependencies: {[`@private/package`]: `1.0.0`},
      },
      async ({path, run, source}) => {
        const url = await startPackageServer({type: `https`});

        await writeFile(`${path}/.yarnrc.yml`, [
          `enableStrictSsl: false`,
          `npmScopes:`,
          `  private:`,
          `    npmRegistryServer: "${url}"`,
          `    npmAuthToken: ${validLogins.fooUser.npmAuthToken}`,
        ].join(`\n`));

        await run(`install`);

        await expect(source(`require('@private/package')`)).resolves.toMatchObject({
          name: `@private/package`,
          version: `1.0.0`,
        });
      },
    ),
  );
});<|MERGE_RESOLUTION|>--- conflicted
+++ resolved
@@ -1,7 +1,9 @@
 const {
   fs: {writeFile},
-  tests: {startPackageServer, getHttpsCertificates, validLogins},
+  tests: {startPackageServer, getHttpsCertificates},
 } = require(`pkg-tests-core`);
+
+const AUTH_TOKEN = `686159dc-64b3-413e-a244-2de2b8d1c36f`;
 
 describe(`Https tests`, () => {
   test(
@@ -17,20 +19,16 @@
           `npmScopes:`,
           `  private:`,
           `    npmRegistryServer: "${url}"`,
-          `    npmAuthToken: ${validLogins.fooUser.npmAuthToken}`,
+          `    npmAuthToken: ${AUTH_TOKEN}`,
         ].join(`\n`));
 
-<<<<<<< HEAD
-        await expect(run(`install`)).rejects.toThrow(/RequestError: self(-| )signed certificate/);
-=======
         await expect(run(`install`)).rejects.toThrow(`self signed certificate`);
->>>>>>> 6975fd4b
       },
     ),
   );
 
   test(
-    `it should install when providing valid CA certificate via root httpsCaFilePath`,
+    `it should install when providing valid CA certificate via root caFilePath`,
     makeTemporaryEnv(
       {
         dependencies: {[`@private/package`]: `1.0.0`},
@@ -41,11 +39,11 @@
 
         await writeFile(`${path}/rootCA.crt`, certs.ca.certificate);
         await writeFile(`${path}/.yarnrc.yml`, [
-          `httpsCaFilePath: ${path}/rootCA.crt`,
+          `caFilePath: ${path}/rootCA.crt`,
           `npmScopes:`,
           `  private:`,
           `    npmRegistryServer: "${url}"`,
-          `    npmAuthToken: ${validLogins.fooUser.npmAuthToken}`,
+          `    npmAuthToken: ${AUTH_TOKEN}`,
         ].join(`\n`));
 
         await run(`install`);
@@ -72,11 +70,11 @@
         await writeFile(`${path}/.yarnrc.yml`, [
           `networkSettings:`,
           `  "*":`,
-          `    httpsCaFilePath: ${path}/rootCA.crt`,
+          `    caFilePath: ${path}/rootCA.crt`,
           `npmScopes:`,
           `  private:`,
           `    npmRegistryServer: "${url}"`,
-          `    npmAuthToken: ${validLogins.fooUser.npmAuthToken}`,
+          `    npmAuthToken: ${AUTH_TOKEN}`,
         ].join(`\n`));
 
         await run(`install`);
@@ -103,11 +101,11 @@
         await writeFile(`${path}/.yarnrc.yml`, [
           `networkSettings:`,
           `  "localhost":`,
-          `    httpsCaFilePath: ${path}/rootCA.crt`,
+          `    caFilePath: ${path}/rootCA.crt`,
           `npmScopes:`,
           `  private:`,
           `    npmRegistryServer: "${url}"`,
-          `    npmAuthToken: ${validLogins.fooUser.npmAuthToken}`,
+          `    npmAuthToken: ${AUTH_TOKEN}`,
         ].join(`\n`));
 
         await run(`install`);
@@ -134,18 +132,14 @@
         await writeFile(`${path}/.yarnrc.yml`, [
           `networkSettings:`,
           `  "foo":`,
-          `    httpsCaFilePath: ${path}/rootCA.crt`,
+          `    caFilePath: ${path}/rootCA.crt`,
           `npmScopes:`,
           `  private:`,
           `    npmRegistryServer: "${url}"`,
-          `    npmAuthToken: ${validLogins.fooUser.npmAuthToken}`,
+          `    npmAuthToken: ${AUTH_TOKEN}`,
         ].join(`\n`));
 
-<<<<<<< HEAD
-        await expect(run(`install`)).rejects.toThrow(/RequestError: self(-| )signed certificate/);
-=======
         await expect(run(`install`)).rejects.toThrow(`self signed certificate`);
->>>>>>> 6975fd4b
       },
     ),
   );
@@ -160,11 +154,11 @@
         const url = await startPackageServer({type: `https`});
 
         await writeFile(`${path}/.yarnrc.yml`, [
-          `httpsCaFilePath: ${path}/missing.crt`,
+          `caFilePath: ${path}/missing.crt`,
           `npmScopes:`,
           `  private:`,
           `    npmRegistryServer: "${url}"`,
-          `    npmAuthToken: ${validLogins.fooUser.npmAuthToken}`,
+          `    npmAuthToken: ${AUTH_TOKEN}`,
         ].join(`\n`));
 
         await expect(run(`install`)).rejects.toThrow(`ENOENT: no such file or directory`);
@@ -186,7 +180,7 @@
           `npmScopes:`,
           `  private:`,
           `    npmRegistryServer: "${url}"`,
-          `    npmAuthToken: ${validLogins.fooUser.npmAuthToken}`,
+          `    npmAuthToken: ${AUTH_TOKEN}`,
         ].join(`\n`));
 
         await run(`install`);
