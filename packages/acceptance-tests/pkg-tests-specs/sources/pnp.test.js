--- conflicted
+++ resolved
@@ -1,4 +1,4 @@
-const {npath, ppath, xfs, Filename} = require(`@yarnpkg/fslib`);
+const {npath, ppath, xfs} = require(`@yarnpkg/fslib`);
 const cp = require(`child_process`);
 const {satisfies} = require(`semver`);
 
@@ -9,20 +9,20 @@
 
 describe(`Plug'n'Play`, () => {
   test(
-    `it should not touch the .pnp.cjs file when it already exists and is up-to-date`,
+    `it should not touch the .pnp.js file when it already exists and is up-to-date`,
     makeTemporaryEnv(
       {},
       async ({path, run, source}) => {
         await run(`install`);
 
-        const beforeTime = (await xfs.statPromise(`${path}/.pnp.cjs`)).mtimeMs;
+        const beforeTime = (await xfs.statPromise(`${path}/.pnp.js`)).mtimeMs;
 
         // Need to wait two seconds to be sure that the mtime will change
         await new Promise(resolve => setTimeout(resolve, 2000));
 
         await run(`install`);
 
-        const afterTime = (await xfs.statPromise(`${path}/.pnp.cjs`)).mtimeMs;
+        const afterTime = (await xfs.statPromise(`${path}/.pnp.js`)).mtimeMs;
 
         expect(afterTime).toEqual(beforeTime);
       },
@@ -30,13 +30,13 @@
   );
 
   test(
-    `it should update the .pnp.cjs file when it already exists but isn't up-to-date`,
+    `it should update the .pnp.js file when it already exists but isn't up-to-date`,
     makeTemporaryEnv(
       {},
       async ({path, run, source}) => {
         await run(`install`);
 
-        const beforeTime = (await xfs.statPromise(`${path}/.pnp.cjs`)).mtimeMs;
+        const beforeTime = (await xfs.statPromise(`${path}/.pnp.js`)).mtimeMs;
 
         await writeJson(`${path}/package.json`, {
           dependencies: {
@@ -49,7 +49,7 @@
 
         await run(`install`);
 
-        const afterTime = (await xfs.statPromise(`${path}/.pnp.cjs`)).mtimeMs;
+        const afterTime = (await xfs.statPromise(`${path}/.pnp.js`)).mtimeMs;
 
         expect(afterTime).not.toEqual(beforeTime);
       },
@@ -113,8 +113,8 @@
     makeTemporaryEnv({}, async ({path, run, source}) => {
       await run(`install`);
 
-      const api = require(`${npath.fromPortablePath(path)}/.pnp.cjs`);
-      api.resolveToUnqualified(`${npath.fromPortablePath(path)}/.pnp.cjs`, `${npath.fromPortablePath(path)}/some/path/that/doesnt/exists/please/`);
+      const api = require(`${path}/.pnp.js`);
+      api.resolveToUnqualified(`${path}/.pnp.js`, `${path}/some/path/that/doesnt/exists/please/`);
     }),
   );
 
@@ -260,7 +260,7 @@
 
         expect(filter(rootMessage)).not.toEqual(filter(dependencyMessage));
       },
-    ),
+    )
   );
 
   test(
@@ -287,7 +287,7 @@
 
         expect(filter(workspaceMessage)).toEqual(filter(rootMessage));
       },
-    ),
+    )
   );
 
   test(
@@ -323,8 +323,8 @@
           name: `@types/no-deps`,
           version: `1.0.0`,
         });
-      },
-    ),
+      }
+    )
   );
 
   test(
@@ -360,6 +360,22 @@
   );
 
   test(
+    `it should not add the implicit self dependency if an explicit one already exists`,
+    makeTemporaryEnv(
+      {
+        dependencies: {[`self-require-trap`]: `1.0.0`},
+      },
+      async ({path, run, source}) => {
+        await run(`install`);
+
+        await expect(source(`require('self-require-trap/self') !== require('self-require-trap')`)).resolves.toEqual(
+          true,
+        );
+      },
+    ),
+  );
+
+  test(
     `it should run scripts using a Node version that auto-injects the hook`,
     makeTemporaryEnv(
       {
@@ -388,7 +404,7 @@
       async ({path, run, source}) => {
         const {stdout} = await run(`install`);
         expect(stdout).not.toEqual(expect.stringContaining(`YN0060`));
-      },
+      }
     ),
   );
 
@@ -605,7 +621,7 @@
 
   testIf(
     () => satisfies(process.versions.node, `>=8.9.0`),
-    `it should terminate when the 'paths' option from require.resolve includes empty string and there is no .pnp.cjs in the working dir`,
+    `it should terminate when the 'paths' option from require.resolve includes empty string and there is no .pnp.js in the working dir`,
     makeTemporaryEnv(
       {
         private: true,
@@ -633,7 +649,7 @@
               `${npath.fromPortablePath(path)}/workspace-b`,
               ``,
             ])}}))`,
-            {cwd: `${path}/workspace-a`},
+            {cwd: `${path}/workspace-a`}
           ),
         ).resolves.toMatchObject({
           name: `no-deps`,
@@ -754,52 +770,10 @@
 
         const tmp = await createTemporaryFolder();
 
-        await writeFile(`${tmp}/first.js`, `require(process.argv[2])`);
-        await writeFile(`${path}/second.js`, `require('no-deps')`);
-
-        await run(`node`, `${npath.fromPortablePath(tmp)}/first.js`, `${npath.fromPortablePath(path)}/second.js`);
-      },
-    ),
-  );
-
-  test(
-    `it should allow other PnP projects to require files from this one`,
-    makeTemporaryEnv(
-      {dependencies: {[`no-deps`]: `1.0.0`}},
-      async ({path, run, source}) => {
-        await run(`install`);
-
-        const tmp = await createTemporaryFolder();
-
-        await writeFile(`${tmp}/package.json`, `{}`);
-
-        await run(`install`, {cwd: tmp});
-
-        await writeFile(`${tmp}/first.js`, `require(process.argv[2])`);
-        await writeFile(`${path}/second.js`, `require('no-deps')`);
-
-        await run(`node`, `./first.js`, `${npath.fromPortablePath(path)}/second.js`, {cwd: tmp});
-      },
-    ),
-  );
-
-  test(
-    `it should allow other PnP projects to spawn inline scripts in this one`,
-    makeTemporaryEnv(
-      {dependencies: {[`no-deps`]: `1.0.0`}},
-      async ({path, run, source}) => {
-        await run(`install`);
-
-        const tmp = await createTemporaryFolder();
-
-        await writeFile(`${tmp}/package.json`, `{}`);
-
-        await run(`install`, {cwd: tmp});
-
-        cp.execFileSync(`node`, [`-r`, `${npath.fromPortablePath(tmp)}/.pnp.cjs`, `-e`, `require('no-deps')`], {
-          env: {...process.env, NODE_OPTIONS: ``},
-          cwd: npath.fromPortablePath(path),
-        });
+        await writeFile(`${tmp}/index.js`, `require(process.argv[2])`);
+        await writeFile(`${path}/index.js`, `require('no-deps')`);
+
+        await run(`node`, `${npath.fromPortablePath(tmp)}/index.js`, `${npath.fromPortablePath(path)}/index.js`);
       },
     ),
   );
@@ -879,9 +853,9 @@
       async ({path, run, source}) => {
         await run(`install`);
 
-        expect((await xfs.statPromise(`${path}/.pnp.cjs`)).mode & 0o111).toEqual(0o111);
-
-        const result = JSON.parse(cp.execFileSync(`${path}/.pnp.cjs`, [`no-deps`, `${path}/`], {encoding: `utf-8`}));
+        expect((await xfs.statPromise(`${path}/.pnp.js`)).mode & 0o111).toEqual(0o111);
+
+        const result = JSON.parse(cp.execFileSync(`${path}/.pnp.js`, [`no-deps`, `${path}/`], {encoding: `utf-8`}));
 
         expect(result[0]).toEqual(null);
         expect(typeof result[1]).toEqual(`string`);
@@ -906,9 +880,9 @@
       async ({path, run, source}) => {
         await run(`install`);
 
-        expect((await xfs.statPromise(`${path}/.pnp.cjs`)).mode & 0o111).toEqual(0o111);
-
-        const result = JSON.parse(cp.execFileSync(`${path}/.pnp.cjs`, [`fs`, `${path}/`], {encoding: `utf-8`}));
+        expect((await xfs.statPromise(`${path}/.pnp.js`)).mode & 0o111).toEqual(0o111);
+
+        const result = JSON.parse(cp.execFileSync(`${path}/.pnp.js`, [`fs`, `${path}/`], {encoding: `utf-8`}));
 
         expect(result[0]).toEqual(null);
         expect(result[1]).toEqual(null);
@@ -928,10 +902,10 @@
       async ({path, run, source}) => {
         await run(`install`);
 
-        expect((await xfs.statPromise(`${path}/.pnp.cjs`)).mode & 0o111).toEqual(0o111);
+        expect((await xfs.statPromise(`${path}/.pnp.js`)).mode & 0o111).toEqual(0o111);
 
         const result = JSON.parse(
-          cp.execFileSync(`${path}/.pnp.cjs`, [`doesnt-exists`, `${path}/`], {encoding: `utf-8`}),
+          cp.execFileSync(`${path}/.pnp.js`, [`doesnt-exists`, `${path}/`], {encoding: `utf-8`}),
         );
 
         expect(typeof result[0].code).toEqual(`string`);
@@ -952,7 +926,7 @@
       async ({path, run, source}) => {
         await run(`install`);
 
-        const pnpJs = await readFile(`${path}/.pnp.cjs`, `utf8`);
+        const pnpJs = await readFile(`${path}/.pnp.js`, `utf8`);
 
         expect(pnpJs.replace(/(\r\n|\r|\n).*/s, ``)).toMatch(/^#!foo$/);
       },
@@ -1059,10 +1033,9 @@
           },
           async ({path: path2, run: run2, source: source2}) => {
             // Move the install artifacts into a new location
-            // If the .pnp.cjs file references absolute paths, they will stop working
+            // If the .pnp.js file references absolute paths, they will stop working
             await xfs.renamePromise(`${path}/.yarn`, `${path2}/.yarn`);
-            await xfs.renamePromise(`${path}/.pnp.cjs`, `${path2}/.pnp.cjs`);
-            await xfs.renamePromise(`${path}/yarn.lock`, `${path2}/yarn.lock`);
+            await xfs.renamePromise(`${path}/.pnp.js`, `${path2}/.pnp.js`);
 
             await expect(source2(`require('no-deps')`)).resolves.toMatchObject({
               name: `no-deps`,
@@ -1096,7 +1069,7 @@
 
             await run2(`install`);
 
-            await expect(readFile(`${path2}/.pnp.cjs`, `utf8`)).resolves.toEqual(await readFile(`${path}/.pnp.cjs`, `utf8`));
+            expect(readFile(`${path2}/.pnp.js`, `utf8`)).resolves.toEqual(await readFile(`${path}/.pnp.js`, `utf8`));
           },
         )();
       },
@@ -1385,7 +1358,7 @@
         const rndBefore = await source(`require('no-deps-scripted/rnd.js')`);
 
         await xfs.removePromise(`${path}/.yarn`);
-        await xfs.removePromise(`${path}/.pnp.cjs`);
+        await xfs.removePromise(`${path}/.pnp.js`);
 
         await run(`install`);
 
@@ -1457,7 +1430,7 @@
       await writeFile(`${path}/foo.js`, `console.log(42);`);
 
       await expect(
-        run(`node`, `-e`, `console.log(21);`, {env: {NODE_OPTIONS: `--require ${JSON.stringify(npath.join(npath.fromPortablePath(path), `foo`))}`}}),
+        run(`node`, `-e`, `console.log(21);`, {env: {NODE_OPTIONS: `--require ${npath.fromPortablePath(path)}/foo`}}),
       ).resolves.toMatchObject({
         // Note that '42' is present twice: the first one because Node executes Yarn, and the second one because Yarn spawns Node
         stdout: `42\n42\n21\n`,
@@ -1609,7 +1582,7 @@
 
       cp.execFileSync(`node`, [
         npath.fromPortablePath(`${tmp}/index.js`),
-        npath.fromPortablePath(`${path}/.pnp.cjs`),
+        npath.fromPortablePath(`${path}/.pnp.js`),
       ], {encoding: `utf-8`});
     }),
   );
@@ -1636,11 +1609,7 @@
         const stdout = (await run(`install`)).stdout;
 
         expect(stdout).not.toContain(`Shall not be run`);
-<<<<<<< HEAD
-        expect(stdout).toMatch(new RegExp(`dep@file:./dep.*The ${process.platform}-${process.arch}(-[a-z]+)? architecture is incompatible with this package, build skipped.`));
-=======
         expect(stdout).toMatch(new RegExp(`dep@file:./dep.*The platform ${process.platform} is incompatible with this module, build skipped.`));
->>>>>>> ceba5e60
 
         await expect(source(`require('dep')`)).resolves.toMatchObject({
           name: `dep`,
@@ -1692,8 +1661,6 @@
 
       await mkdirp(`${path}/foo`);
       await writeFile(`${path}/foo/index.js`, ``);
-
-      await run(`install`);
 
       await expect(source(`require.resolve('./foo')`)).resolves.toEqual(npath.fromPortablePath(`${path}/foo.js`));
       await expect(source(`require.resolve('./foo/')`)).resolves.toEqual(npath.fromPortablePath(`${path}/foo/index.js`));
@@ -1740,7 +1707,7 @@
 
         await xfs.writeFilePromise(
           `${portalTarget}/index.js`,
-          `module.exports = require.resolve('peer-deps-fixed', {paths: [__dirname]})`,
+          `module.exports = require.resolve('peer-deps-fixed', {paths: [__dirname]})`
         );
 
         await xfs.writeJsonPromise(`${path}/package.json`, {
@@ -1753,7 +1720,7 @@
 
         await expect(source(`require('portal')`)).resolves.toMatch(`peer-deps-fixed-virtual-`);
       });
-    }),
+    })
   );
 
   test(
@@ -1772,7 +1739,7 @@
 
         await xfs.writeFilePromise(
           `${portalTarget}/index.js`,
-          `module.exports = require.resolve('no-deps', {paths: [__dirname]})`,
+          `module.exports = require.resolve('no-deps', {paths: [__dirname]})`
         );
 
         await xfs.writeJsonPromise(`${path}/package.json`, {
@@ -1786,7 +1753,7 @@
 
         await expect(source(`require('portal')`)).resolves.toMatch(`no-deps-npm-2.0.0-`);
       });
-    }),
+    })
   );
 
   test(
@@ -1817,394 +1784,6 @@
           stderr: expect.stringContaining(`is controlled by multiple pnpapi instances`),
         });
       });
-    }),
-  );
-
-  test(
-    `it should be able to resolve an absolute file from a module in an ignored folder`,
-    makeTemporaryEnv({}, async ({path, run, source}) => {
-      await xfs.mkdirPromise(`${path}/ignored`);
-      await xfs.writeFilePromise(`${path}/ignored/index.js`, `module.exports = require(__dirname + '/foo.js')`);
-      await xfs.writeFilePromise(`${path}/ignored/foo.js`, `module.exports = 42`);
-
-      await xfs.writeFilePromise(`${path}/.yarnrc.yml`, `pnpIgnorePatterns:\n  - ./ignored/**\n`);
-      await run(`install`);
-
-      await expect(source(`require('./ignored/index.js')`)).resolves.toBe(42);
-    }),
-  );
-
-  test(
-    `it should be able to resolve a dependency using a module instance without an id`,
-    makeTemporaryEnv({
-      workspaces: [`workspace-a`],
-    }, async ({path, run, source}) => {
-      await xfs.mkdirpPromise(`${path}/workspace-a`);
-      await xfs.writeJsonPromise(`${path}/workspace-a/package.json`, {dependencies: {[`no-deps`]: `*`}});
-      await xfs.writeFilePromise(`${path}/index.js`, `
-        const Module = require('module');
-        const path = require('path');
-
-        module.exports = Module._resolveFilename(
-          'no-deps',
-          Object.assign(new Module(), {
-            paths: Module._nodeModulePaths(path.join(__dirname, 'workspace-a')),
-          })
-        );
-        `);
-
-      await run(`install`);
-
-      await expect(source(`require('./index.js')`)).resolves.toMatch(/no-deps(\\|\/)index.js/);
-    }),
-  );
-
-  test(
-    `it should respect pnpIgnorePatterns when using findPnpApi`,
-    makeTemporaryEnv(
-      {},
-      {
-        pnpIgnorePatterns: `ignored/**`,
-      },
-      async ({path, run, source}) => {
-        await xfs.mkdirPromise(`${path}/ignored`);
-        await run(`install`);
-
-        await expect(source(`require('module').findPnpApi(require('path').resolve('ignored'))`)).resolves.toBe(null);
-      },
-    ),
-  );
-
-  test(
-    `it shouldn't match on dot files with pnpIgnorePatterns`,
-    makeTemporaryEnv(
-      {},
-      {
-        pnpIgnorePatterns: `ignored/**`,
-      },
-      async ({path, run, source}) => {
-        await xfs.mkdirPromise(`${path}/ignored/node_modules/.cache`, {recursive: true});
-        await run(`install`);
-
-        await expect(source(`require('module').findPnpApi(require('path').resolve('ignored/node_modules/.cache'))`)).resolves.toBe(null);
-      },
-    ),
-  );
-
-  test(
-    `it should run the install scripts anew if the unplugged folder is removed`,
-    makeTemporaryEnv(
-      {
-        dependencies: {
-          'no-deps-scripted': `*`,
-        },
-      },
-      async ({path, run, source}) => {
-        await expect(run(`install`)).resolves.toMatchObject({
-          code: 0,
-          stdout: expect.stringContaining(`YN0007`),
-        });
-
-        await expect(run(`install`)).resolves.toMatchObject({
-          code: 0,
-          stdout: expect.not.stringContaining(`YN0007`),
-        });
-
-        await xfs.removePromise(ppath.join(path, `.yarn/unplugged`));
-
-        await expect(run(`install`)).resolves.toMatchObject({
-          code: 0,
-          stdout: expect.stringContaining(`YN0007`),
-        });
-      },
-    ),
-  );
-
-  test(
-    `it should output the "reloading the API instance" warning using process.emitWarning`,
-    makeTemporaryEnv(
-      { },
-      async ({path, run, source}) => {
-        await run(`install`);
-
-        await xfs.writeFilePromise(`${path}/index.js`, `
-          const fs = require('fs');
-          const api = require.resolve('pnpapi');
-
-          require('fs').writeFileSync(api, fs.readFileSync(api));
-
-          setTimeout(() => {
-            require.resolve('pnpapi');
-          }, 1000);
-        `);
-
-        await expect(run(`node`, `./index.js`)).resolves.toMatchObject({
-          code: 0,
-          stdout: ``,
-          stderr: expect.stringContaining(`[Warning] The runtime detected new information in a PnP file; reloading the API instance`),
-        });
-
-        await expect(run(`node`, `./index.js`, {env: {NODE_OPTIONS: `--no-warnings`}})).resolves.toMatchObject({
-          code: 0,
-          stdout: ``,
-          stderr: ``,
-        });
-      },
-    ),
-  );
-
-  test(
-    `it should be able to resolve relative preloads`,
-    makeTemporaryEnv(
-      { },
-      async ({path, run, source}) => {
-        await expect(run(`install`)).resolves.toMatchObject({code: 0});
-
-        await expect(run(`node`, `-r`, `./.pnp.cjs`, `-p`, `42`)).resolves.toMatchObject({
-          code: 0,
-          stdout: `42\n`,
-        });
-      },
-    ),
-  );
-
-  test(
-    `it should set bytesRead on Windows when input is a pipe and EOF is thrown`,
-    makeTemporaryEnv(
-      {
-        scripts: {
-          test: `echo '' | node index.js`,
-        },
-      },
-      async ({path, run, source}) => {
-        await expect(run(`install`)).resolves.toMatchObject({code: 0});
-
-        await xfs.writeFilePromise(`${path}/index.js`, `
-          const fs = require('fs');
-
-          fs.read(0, Buffer.alloc(10000), 0, 10000, null, (err, bytesRead, buffer) => {
-            console.log(bytesRead);
-            fs.read(0, Buffer.alloc(10000), 0, 10000, null, (err, bytesRead, buffer) => {
-              console.log(bytesRead);
-            });
-          });
-        `);
-
-        await expect(run(`test`)).resolves.toMatchObject({
-          code: 0,
-          stdout: `1\n0\n`,
-        });
-      },
-    ),
-  );
-
-  test(
-    `it should pick the most specific locator`,
-    makeTemporaryEnv(
-      { },
-      async ({path, run, source}) => {
-        await xfs.mkdirPromise(`${path}/sub-project`);
-        await xfs.writeJsonPromise(`${path}/sub-project/package.json`, {
-          dependencies: {
-            'no-deps': `1.0.0`,
-          },
-        });
-        await xfs.writeFilePromise(`${path}/sub-project/yarn.lock`, ``);
-
-        await expect(run(`install`, {cwd: `${path}/sub-project`})).resolves.toMatchObject({code: 0});
-        await expect(run(`install`)).resolves.toMatchObject({code: 0});
-
-        await xfs.writeFilePromise(`${path}/sub-project/index.js`, `
-          const path = require('path');
-          require.resolve('no-deps', {paths: [path.resolve(__dirname, '..'), __filename]});
-          require.resolve('no-deps', {paths: [path.resolve(__dirname, '..'), __filename]});
-        `);
-
-        await expect(run(`node`, `./index.js`, {cwd: `${path}/sub-project`})).resolves.toMatchObject({code: 0});
-      },
-    ),
-  );
-
-  test(
-    `it should load modules that haven't been loaded`,
-    makeTemporaryEnv(
-      { },
-      async ({path, run, source}) => {
-        await expect(run(`install`)).resolves.toMatchObject({code: 0});
-
-        await xfs.writeFilePromise(`${path}/foo.js`, `
-          module.exports.foo = 42;
-        `);
-        await xfs.writeFilePromise(`${path}/index.js`, `
-          import('./foo.js').then((mod) => console.log(mod.foo));
-        `);
-
-        await expect(run(`node`, `./index.js`)).resolves.toMatchObject({
-          code: 0,
-          stdout: `42\n`,
-        });
-      },
-    ),
-  );
-
-  test(
-    `it should support circular requires`,
-    makeTemporaryEnv(
-      { },
-      async ({path, run, source}) => {
-        await expect(run(`install`)).resolves.toMatchObject({code: 0});
-
-        await xfs.writeFilePromise(`${path}/foo.js`, `
-          module.exports.foo = 42;
-          require('./index.js');
-        `);
-        await xfs.writeFilePromise(`${path}/index.js`, `
-          console.log(require('./foo.js').foo);
-        `);
-
-        await expect(run(`node`, `./index.js`)).resolves.toMatchObject({
-          code: 0,
-          stdout: `42\n`,
-        });
-      },
-    ),
-  );
-
-  test(
-    `it should support user patched fs`,
-    makeTemporaryEnv(
-      { },
-      async ({path, run, source}) => {
-        await expect(run(`install`)).resolves.toMatchObject({code: 0});
-
-        await xfs.writeFilePromise(`${path}/index.js`, `
-          const fs = require('fs')
-
-          fs.realpathSync = (file) => file;
-
-          fs.readFileSync = () => {
-            return 'module.exports = 42';
-          }
-
-          const originalStatSync = fs.statSync;
-          fs.statSync = () => {
-            return originalStatSync(__filename);
-          }
-
-          console.log(require('${path}/does/not/exist.cjs'))
-        `);
-
-        await expect(run(`node`, `./index.js`)).resolves.toMatchObject({
-          code: 0,
-          stdout: `42\n`,
-        });
-      },
-    ),
-  );
-
-  test(
-    `it should resolve virtual paths passed to process.dlopen`,
-    makeTemporaryEnv(
-      {
-        dependencies: {
-          pkg: `portal:./pkg`,
-        },
-      },
-      async ({path, run, source}) => {
-        await xfs.mkdirPromise(ppath.join(path, `pkg`));
-        await xfs.writeFilePromise(ppath.join(path, `pkg/test.node`), `invalid`);
-        await xfs.writeJsonPromise(ppath.join(path, `pkg`, Filename.manifest), {
-          name: `pkg`,
-          peerDependencies: {
-            'no-deps': `*`,
-          },
-        });
-
-        await expect(run(`install`)).resolves.toMatchObject({code: 0});
-
-        await expect(source(`require('pkg/test.node')`)).rejects.toMatchObject({
-          externalException: {
-            message: expect.not.stringMatching(/__virtual__|invalid mode/),
-          },
-        });
-      },
-    ),
-  );
-
-  test(
-    `it should respect user provided conditions`,
-    makeTemporaryEnv(
-      {
-        imports: {
-          '#foo': {
-            custom: `./custom.js`,
-            default: `./404.js`,
-          },
-        },
-      },
-      async ({path, run, source}) => {
-        await expect(run(`install`)).resolves.toMatchObject({code: 0});
-
-        await xfs.writeFilePromise(ppath.join(path, `custom.js`), `console.log('foo')`);
-        await xfs.writeFilePromise(ppath.join(path, `index.js`), `require('#foo')`);
-
-        await expect(run(`node`, `--conditions`, `custom`, `./index.js`)).resolves.toMatchObject({
-          code: 0,
-          stdout: `foo\n`,
-          stderr: ``,
-        });
-
-        if (satisfies(process.versions.node, `>=14.0.0`)) {
-          await expect(run(`node`, `-C`, `custom`, `./index.js`)).resolves.toMatchObject({
-            code: 0,
-            stdout: `foo\n`,
-            stderr: ``,
-          });
-        }
-
-        await expect(
-          run(`node`, `./index.js`, {
-            env: {
-              NODE_OPTIONS: `--conditions custom`,
-            },
-          }),
-        ).resolves.toMatchObject({
-          code: 0,
-          stdout: `foo\n`,
-          stderr: ``,
-        });
-
-        if (satisfies(process.versions.node, `>=14.0.0`)) {
-          await expect(
-            run(`node`, `./index.js`, {
-              env: {
-                NODE_OPTIONS: `-C custom`,
-              },
-            }),
-          ).resolves.toMatchObject({
-            code: 0,
-            stdout: `foo\n`,
-            stderr: ``,
-          });
-        }
-      },
-    ),
-  );
-
-  testIf(
-    () => satisfies(process.versions.node, `>=14`),
-    `it should emit a warning for circular dependency exports access`,
-    makeTemporaryEnv({}, async ({path, run, source}) => {
-      await expect(run(`install`)).resolves.toMatchObject({code: 0});
-
-      await xfs.writeFilePromise(ppath.join(path, `a.js`), `require('./b.js');`);
-      await xfs.writeFilePromise(ppath.join(path, `b.js`), `require('./a.js').foo;`);
-
-      await expect(run(`node`, `./a.js`)).resolves.toMatchObject({
-        code: 0,
-        stdout: ``,
-        stderr: expect.stringContaining(`of module exports inside circular dependency`),
-      });
-    }),
+    })
   );
 });