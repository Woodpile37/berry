{
  "name": "@yarnpkg/pnpify",
<<<<<<< HEAD
  "version": "3.0.1-rc.1",
=======
  "version": "3.0.1",
>>>>>>> 7e42ddb3
  "license": "BSD-2-Clause",
  "main": "./sources/index.ts",
  "bin": "./sources/boot-cli-dev.js",
  "types": "./sources/index.ts",
  "sideEffects": false,
  "dependencies": {
<<<<<<< HEAD
    "@yarnpkg/core": "workspace:^3.1.0-rc.1",
    "@yarnpkg/fslib": "workspace:^2.5.1-rc.1",
    "@yarnpkg/nm": "workspace:^3.0.0-rc.1",
=======
    "@yarnpkg/core": "workspace:^3.0.0",
    "@yarnpkg/fslib": "workspace:^2.5.1",
    "@yarnpkg/nm": "workspace:^2.4.1",
>>>>>>> 7e42ddb3
    "clipanion": "^3.0.1",
    "cross-spawn": "7.0.3",
    "tslib": "^1.13.0"
  },
  "devDependencies": {
    "@types/cross-spawn": "6.0.0",
    "@yarnpkg/monorepo": "workspace:*",
    "@yarnpkg/pnp": "workspace:*"
  },
  "scripts": {
    "postpack": "rm -rf lib",
    "prepack": "run build:compile \"$(pwd)\"",
    "release": "yarn npm publish",
    "test": "run test:unit \"$(pwd)\""
  },
  "publishConfig": {
    "main": "./lib/index.js",
    "bin": "./lib/cli.js",
    "types": "./lib/index.d.ts"
  },
  "files": [
    "/lib/**/*",
    "/bin.js"
  ],
  "repository": {
    "type": "git",
    "url": "ssh://git@github.com/yarnpkg/berry.git",
    "directory": "packages/yarnpkg-pnpify"
  },
  "engines": {
    "node": ">=12 <14 || 14.2 - 14.9 || >14.10.0"
  },
  "stableVersion": "3.0.0"
}<|MERGE_RESOLUTION|>--- conflicted
+++ resolved
@@ -1,25 +1,15 @@
 {
   "name": "@yarnpkg/pnpify",
-<<<<<<< HEAD
-  "version": "3.0.1-rc.1",
-=======
   "version": "3.0.1",
->>>>>>> 7e42ddb3
   "license": "BSD-2-Clause",
   "main": "./sources/index.ts",
   "bin": "./sources/boot-cli-dev.js",
   "types": "./sources/index.ts",
   "sideEffects": false,
   "dependencies": {
-<<<<<<< HEAD
     "@yarnpkg/core": "workspace:^3.1.0-rc.1",
-    "@yarnpkg/fslib": "workspace:^2.5.1-rc.1",
+    "@yarnpkg/fslib": "workspace:^2.5.1",
     "@yarnpkg/nm": "workspace:^3.0.0-rc.1",
-=======
-    "@yarnpkg/core": "workspace:^3.0.0",
-    "@yarnpkg/fslib": "workspace:^2.5.1",
-    "@yarnpkg/nm": "workspace:^2.4.1",
->>>>>>> 7e42ddb3
     "clipanion": "^3.0.1",
     "cross-spawn": "7.0.3",
     "tslib": "^1.13.0"
