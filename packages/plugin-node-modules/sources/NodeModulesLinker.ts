--- conflicted
+++ resolved
@@ -1,20 +1,3 @@
-<<<<<<< HEAD
-import {structUtils, Report, Manifest, miscUtils, DependencyMeta} from '@yarnpkg/core';
-import {Locator, Package, BuildType, FinalizeInstallStatus}       from '@yarnpkg/core';
-import {Linker, LinkOptions, MinimalLinkOptions, LinkType}        from '@yarnpkg/core';
-import {BuildDirective, MessageName, Project, FetchResult}        from '@yarnpkg/core';
-import {PortablePath, npath, ppath, toFilename, Filename}         from '@yarnpkg/fslib';
-import {VirtualFS, ZipOpenFS, xfs, FakeFS}                        from '@yarnpkg/fslib';
-import {getLibzipPromise}                                         from '@yarnpkg/libzip';
-import {parseSyml}                                                from '@yarnpkg/parsers';
-import {AbstractPnpInstaller}                                     from '@yarnpkg/plugin-pnp';
-import {buildNodeModulesTree}                                     from '@yarnpkg/pnpify';
-import {NodeModulesLocatorMap, buildLocatorMap}                   from '@yarnpkg/pnpify';
-import {PnpSettings, makeRuntimeApi}                              from '@yarnpkg/pnp';
-import cmdShim                                                    from '@zkochan/cmd-shim';
-import {UsageError}                                               from 'clipanion';
-import fs                                                         from 'fs';
-=======
 import {MessageName, Project, FetchResult, Installer, LocatorHash, Descriptor, DependencyMeta} from '@yarnpkg/core';
 import {Linker, LinkOptions, MinimalLinkOptions, LinkType}                                     from '@yarnpkg/core';
 import {Locator, Package, FinalizeInstallStatus}                                               from '@yarnpkg/core';
@@ -30,7 +13,6 @@
 import cmdShim                                                                                 from '@zkochan/cmd-shim';
 import {UsageError}                                                                            from 'clipanion';
 import fs                                                                                      from 'fs';
->>>>>>> ceba5e60
 
 const STATE_FILE_VERSION = 1;
 const NODE_MODULES = `node_modules` as Filename;
@@ -39,20 +21,11 @@
 
 type InstallState = {locatorMap: NodeModulesLocatorMap, locationTree: LocationTree, binSymlinks: BinSymlinkMap};
 type BinSymlinkMap = Map<PortablePath, Map<Filename, PortablePath>>;
-<<<<<<< HEAD
-=======
 type LoadManifest = (locator: LocatorKey, installLocation: PortablePath) => Promise<Pick<Manifest, 'bin'>>;
->>>>>>> ceba5e60
 
 export class NodeModulesLinker implements Linker {
   supportsPackage(pkg: Package, opts: MinimalLinkOptions) {
-    if (pkg.linkerName !== `node` && pkg.linkerName !== `unknown`)
-      return false;
-
-    if (opts.project.configuration.get(`nodeLinker`) !== `node-modules`)
-      return false;
-
-    return true;
+    return opts.project.configuration.get(`nodeLinker`) === `node-modules`;
   }
 
   async findPackageLocation(locator: Locator, opts: LinkOptions) {
@@ -65,8 +38,11 @@
       throw new UsageError(`Couldn't find the node_modules state file - running an install might help (findPackageLocation)`);
 
     const locatorInfo = installState.locatorMap.get(structUtils.stringifyLocator(locator));
-    if (!locatorInfo)
-      throw new UsageError(`Couldn't find ${structUtils.prettyLocator(opts.project.configuration, locator)} in the currently installed node_modules map - running an install might help`);
+    if (!locatorInfo) {
+      const err = new UsageError(`Couldn't find ${structUtils.prettyLocator(opts.project.configuration, locator)} in the currently installed node_modules map - running an install might help`);
+      (err as any).code = `LOCATOR_NOT_INSTALLED`;
+      throw err;
+    }
 
     return locatorInfo.locations[0];
   }
@@ -225,10 +201,6 @@
       preinstallState = {locatorMap: new Map(), binSymlinks: new Map(), locationTree: new Map()};
     }
 
-<<<<<<< HEAD
-    const pnp = makeRuntimeApi(pnpSettings, this.opts.project.cwd, defaultFsLayer);
-    const nmTree = buildNodeModulesTree(pnp, {pnpifyFs: false});
-=======
     const hoistingLimitsByCwd = new Map(this.opts.project.workspaces.map(workspace => {
       let hoistingLimits = this.opts.project.configuration.get(`nmHoistingLimits`);
       try {
@@ -296,16 +268,12 @@
     };
 
     const nmTree = buildNodeModulesTree(pnpApi, {pnpifyFs: false, hoistingLimitsByCwd, project: this.opts.project});
->>>>>>> ceba5e60
     const locatorMap = buildLocatorMap(nmTree);
 
     await persistNodeModules(preinstallState, locatorMap, {
       baseFs: defaultFsLayer,
       project: this.opts.project,
       report: this.opts.report,
-<<<<<<< HEAD
-      loadManifest: this.cachedManifestLoad.bind(this),
-=======
       loadManifest: async locatorKey => {
         const locator = structUtils.parseLocator(locatorKey);
 
@@ -315,7 +283,6 @@
 
         return slot.customPackageData.manifest;
       },
->>>>>>> ceba5e60
     });
 
     const installStatuses: Array<FinalizeInstallStatus> = [];
@@ -325,62 +292,6 @@
         continue;
 
       const locator = structUtils.parseLocator(locatorKey);
-<<<<<<< HEAD
-      const pnpLocator = {name: structUtils.stringifyIdent(locator), reference: locator.reference};
-
-      const pnpEntry = pnp.getPackageInformation(pnpLocator);
-      if (pnpEntry === null)
-        throw new Error(`Assertion failed: Expected the package to be registered (${structUtils.prettyLocator(this.opts.project.configuration, locator)})`);
-
-      const sourceLocation = npath.toPortablePath(installRecord.locations[0]);
-
-      const manifest = await this.cachedManifestLoad(sourceLocation);
-      const buildScripts = await this.getSourceBuildScripts(sourceLocation, manifest);
-
-      if (buildScripts.length > 0 && !this.opts.project.configuration.get(`enableScripts`)) {
-        this.opts.report.reportWarningOnce(MessageName.DISABLED_BUILD_SCRIPTS, `${structUtils.prettyLocator(this.opts.project.configuration, locator)} lists build scripts, but all build scripts have been disabled.`);
-        buildScripts.length = 0;
-      }
-
-      if (buildScripts.length > 0 && installRecord.linkType !== LinkType.HARD && !this.opts.project.tryWorkspaceByLocator(locator)) {
-        this.opts.report.reportWarningOnce(MessageName.SOFT_LINK_BUILD, `${structUtils.prettyLocator(this.opts.project.configuration, locator)} lists build scripts, but is referenced through a soft link. Soft links don't support build scripts, so they'll be ignored.`);
-        buildScripts.length = 0;
-      }
-
-      const dependencyMeta = this.opts.project.getDependencyMeta(locator, manifest.version);
-
-      if (buildScripts.length > 0 && dependencyMeta && dependencyMeta.built === false) {
-        this.opts.report.reportInfoOnce(MessageName.BUILD_DISABLED, `${structUtils.prettyLocator(this.opts.project.configuration, locator)} lists build scripts, but its build has been explicitly disabled through configuration.`);
-        buildScripts.length = 0;
-      }
-
-      if (buildScripts.length > 0) {
-        installStatuses.push({
-          buildLocations: installRecord.locations,
-          locatorHash: locator.locatorHash,
-          buildDirective: buildScripts,
-        });
-      }
-    }
-
-    return installStatuses;
-  }
-
-  private manifestCache: Map<PortablePath, Manifest> = new Map();
-
-  private async cachedManifestLoad(sourceLocation: PortablePath): Promise<Manifest> {
-    let manifest = this.manifestCache.get(sourceLocation);
-    if (manifest)
-      return manifest;
-
-    try {
-      manifest = await Manifest.find(sourceLocation);
-    } catch (e) {
-      e.message = `While loading ${sourceLocation}: ${e.message}`;
-      throw e;
-    }
-    this.manifestCache.set(sourceLocation, manifest);
-=======
       const slot = this.localStore.get(locator.locatorHash);
       if (typeof slot === `undefined`)
         throw new Error(`Assertion faile: Expected the slot to exist`);
@@ -395,7 +306,6 @@
         buildDirective: buildScripts,
       });
     }
->>>>>>> ceba5e60
 
     return {
       customData: this.customData,
@@ -435,6 +345,7 @@
   locatorState += `  version: ${STATE_FILE_VERSION}\n`;
 
   const locators = Array.from(locatorMap.keys()).sort();
+  const topLevelLocator = structUtils.stringifyLocator(project.topLevelWorkspace.anchoredLocator);
 
   for (const locator of locators) {
     const installRecord = locatorMap.get(locator)!;
@@ -442,17 +353,12 @@
     locatorState += `${JSON.stringify(locator)}:\n`;
     locatorState += `  locations:\n`;
 
-    let topLevelLocator = false;
     for (const location of installRecord.locations) {
       const internalPath = ppath.contains(project.cwd, location);
       if (internalPath === null)
         throw new Error(`Assertion failed: Expected the path to be within the project (${location})`);
 
       locatorState += `    - ${JSON.stringify(internalPath)}\n`;
-
-      if (location === project.cwd) {
-        topLevelLocator = true;
-      }
     }
 
     if (installRecord.aliases.length > 0) {
@@ -462,7 +368,7 @@
       }
     }
 
-    if (topLevelLocator && binSymlinks.size > 0) {
+    if (locator === topLevelLocator && binSymlinks.size > 0) {
       locatorState += `  bin:\n`;
       for (const [location, symlinks] of binSymlinks) {
         const internalPath = ppath.contains(project.cwd, location);
@@ -601,14 +507,14 @@
  *               children: Map {
  *                 'react-hooks' => {
  *                   children: Map {},
- *                   locator: '@apollo/react-hooks:virtual:cf51d203f9119859b7628364a64433e4a73a44a577d2ffd0dfd5dd737a980bc6cddc70ed15c1faf959fc2ad6a8e103ce52fe188f2b175b5f4371d4381544d74e#npm:3.1.3'
+ *                   locator: '@apollo/react-hooks:virtual:cf...#npm:3.1.3'
  *                 }
  *               }
  *             }
  *           }
  *         }
  *       },
- *       locator: 'react-apollo:virtual:2499dbb93d824027565d71b0716c4fb8b548ad61955d0a0286bfb3c5b4058e227894b6691d96808c00f576db14870018375210362c26ee321ea99fd6ed041c74#npm:3.1.3'
+ *       locator: 'react-apollo:virtual:24...#npm:3.1.3'
  *     },
  *   },
  *   'packages/client' => children: Map {
@@ -784,16 +690,12 @@
   return descriptor.range.startsWith(`link:`);
 }
 
-async function createBinSymlinkMap(installState: NodeModulesLocatorMap, locationTree: LocationTree, projectRoot: PortablePath, {loadManifest}: {loadManifest: (sourceLocation: PortablePath) => Promise<Manifest>}) {
+async function createBinSymlinkMap(installState: NodeModulesLocatorMap, locationTree: LocationTree, projectRoot: PortablePath, {loadManifest}: {loadManifest: LoadManifest}) {
   const locatorScriptMap = new Map<LocatorKey, Map<string, string>>();
   for (const [locatorKey, {locations}] of installState) {
-<<<<<<< HEAD
-    const manifest = isLinkLocator(locatorKey) ? null : await loadManifest(locations[0]);
-=======
     const manifest = !isLinkLocator(locatorKey)
       ? await loadManifest(locatorKey, locations[0])
       : null;
->>>>>>> ceba5e60
 
     const bin = new Map();
     if (manifest) {
@@ -861,7 +763,7 @@
   return structUtils.areLocatorsEqual(locator1, locator2);
 };
 
-async function persistNodeModules(preinstallState: InstallState, installState: NodeModulesLocatorMap, {baseFs, project, report, loadManifest}: {project: Project, baseFs: FakeFS<PortablePath>, report: Report, loadManifest: (sourceLocation: PortablePath) => Promise<Manifest>}) {
+async function persistNodeModules(preinstallState: InstallState, installState: NodeModulesLocatorMap, {baseFs, project, report, loadManifest}: {project: Project, baseFs: FakeFS<PortablePath>, report: Report, loadManifest: LoadManifest}) {
   const rootNmDirPath = ppath.join(project.cwd, NODE_MODULES);
 
   const {locationTree: prevLocationTree, binSymlinks: prevBinSymlinks} = refineNodeModulesRoots(preinstallState.locationTree, preinstallState.binSymlinks);
