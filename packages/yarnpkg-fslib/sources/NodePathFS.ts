--- conflicted
+++ resolved
@@ -1,11 +1,6 @@
-<<<<<<< HEAD
-import {URL, fileURLToPath} from 'url';
-import {inspect}            from 'util';
-=======
 import buffer              from 'buffer';
 import {fileURLToPath}     from 'url';
 import {inspect}           from 'util';
->>>>>>> cd15786f
 
 import {FakeFS}            from './FakeFS';
 import {ProxiedFS}         from './ProxiedFS';
@@ -42,7 +37,7 @@
 
     if (Buffer.isBuffer(path)) {
       const str = path.toString();
-      if (Buffer.byteLength(str) !== path.byteLength)
+      if (!isUtf8(path, str))
         throw new Error(`Non-utf8 buffers are not supported at the moment. Please upvote the following issue if you encounter this error: https://github.com/yarnpkg/berry/issues/4942`);
 
       return str;
@@ -50,4 +45,12 @@
 
     throw new Error(`Unsupported path type: ${inspect(path)}`);
   }
+}
+
+// TODO: remove the fallback when dropping support for Node.js < 18.14.0
+function isUtf8(buf: Buffer, str: string) {
+  if (typeof buffer.isUtf8 !== `undefined`)
+    return buffer.isUtf8(buf);
+
+  return Buffer.byteLength(str) === buf.byteLength;
 }