import {Resolver, ResolveOptions, MinimalResolveOptions, Package, hashUtils} from '@yarnpkg/core';
import {Descriptor, Locator, Manifest}                                       from '@yarnpkg/core';
import {LinkType}                                                            from '@yarnpkg/core';
import {miscUtils, structUtils}                                              from '@yarnpkg/core';

import {FILE_REGEXP, TARBALL_REGEXP, PROTOCOL}                               from './constants';
import * as fileUtils                                                        from './fileUtils';

export class TarballFileResolver implements Resolver {
  supportsDescriptor(descriptor: Descriptor, opts: MinimalResolveOptions) {
    if (!TARBALL_REGEXP.test(descriptor.range))
      return false;

    if (descriptor.range.startsWith(PROTOCOL))
      return true;

    if (FILE_REGEXP.test(descriptor.range))
      return true;

    return false;
  }

  supportsLocator(locator: Locator, opts: MinimalResolveOptions) {
    if (!TARBALL_REGEXP.test(locator.reference))
      return false;

    if (locator.reference.startsWith(PROTOCOL))
      return true;

    return false;
  }

  shouldPersistResolution(locator: Locator, opts: MinimalResolveOptions) {
    return false;
  }

  bindDescriptor(descriptor: Descriptor, fromLocator: Locator, opts: MinimalResolveOptions) {
    if (FILE_REGEXP.test(descriptor.range))
      descriptor = structUtils.makeDescriptor(descriptor, `${PROTOCOL}${descriptor.range}`);

    return structUtils.bindDescriptor(descriptor, {
      locator: structUtils.stringifyLocator(fromLocator),
    });
  }

  getResolutionDependencies(descriptor: Descriptor, opts: MinimalResolveOptions) {
    return {};
  }

  async getCandidates(descriptor: Descriptor, dependencies: unknown, opts: ResolveOptions) {
    if (!opts.fetchOptions)
      throw new Error(`Assertion failed: This resolver cannot be used unless a fetcher is configured`);

    const {path, parentLocator} = fileUtils.parseSpec(descriptor.range);
    if (parentLocator === null)
      throw new Error(`Assertion failed: The descriptor should have been bound`);

    const temporaryLocator = fileUtils.makeLocator(descriptor, {parentLocator, path, hash: ``, protocol: PROTOCOL});
    const buffer = await fileUtils.fetchArchiveFromLocator(temporaryLocator, opts.fetchOptions);
    const hash = hashUtils.makeHash(buffer).slice(0, 6);

    return [fileUtils.makeLocator(descriptor, {parentLocator, path, hash, protocol: PROTOCOL})];
  }

  async getSatisfying(descriptor: Descriptor, dependencies: Record<string, Package>, locators: Array<Locator>, opts: ResolveOptions) {
    const [locator] = await this.getCandidates(descriptor, dependencies, opts);

    return {
      locators: locators.filter(candidate => candidate.locatorHash === locator.locatorHash),
      sorted: false,
    };
  }

  async resolve(locator: Locator, opts: ResolveOptions) {
    if (!opts.fetchOptions)
      throw new Error(`Assertion failed: This resolver cannot be used unless a fetcher is configured`);

    const packageFetch = await opts.fetchOptions.fetcher.fetch(locator, opts.fetchOptions);

    const manifest = await miscUtils.releaseAfterUseAsync(async () => {
      return await Manifest.find(packageFetch.prefixPath, {baseFs: packageFetch.packageFs});
    }, packageFetch.releaseFs);

    return {
      ...locator,

      version: manifest.version ?? `0.0.0`,

<<<<<<< HEAD
      languageName: manifest.languageName || opts.project.configuration.get(`defaultLanguageName`),
=======
      linkerName: manifest.linkerName ?? opts.project.configuration.get<string>(`defaultLinkerName`),
>>>>>>> 0e1a32c1
      linkType: LinkType.HARD,

      conditions: manifest.getConditions(),

      dependencies: opts.project.configuration.normalizeDependencyMap(manifest.dependencies),
      peerDependencies: manifest.peerDependencies,

      dependenciesMeta: manifest.dependenciesMeta,
      peerDependenciesMeta: manifest.peerDependenciesMeta,

      bin: manifest.bin,
    };
  }
}<|MERGE_RESOLUTION|>--- conflicted
+++ resolved
@@ -1,10 +1,10 @@
-import {Resolver, ResolveOptions, MinimalResolveOptions, Package, hashUtils} from '@yarnpkg/core';
-import {Descriptor, Locator, Manifest}                                       from '@yarnpkg/core';
-import {LinkType}                                                            from '@yarnpkg/core';
-import {miscUtils, structUtils}                                              from '@yarnpkg/core';
+import {Resolver, ResolveOptions, MinimalResolveOptions} from '@yarnpkg/core';
+import {Descriptor, Locator, Manifest}                   from '@yarnpkg/core';
+import {LinkType}                                        from '@yarnpkg/core';
+import {miscUtils, structUtils}                          from '@yarnpkg/core';
+import {npath}                                           from '@yarnpkg/fslib';
 
-import {FILE_REGEXP, TARBALL_REGEXP, PROTOCOL}                               from './constants';
-import * as fileUtils                                                        from './fileUtils';
+import {FILE_REGEXP, TARBALL_REGEXP, PROTOCOL}           from './constants';
 
 export class TarballFileResolver implements Resolver {
   supportsDescriptor(descriptor: Descriptor, opts: MinimalResolveOptions) {
@@ -31,7 +31,7 @@
   }
 
   shouldPersistResolution(locator: Locator, opts: MinimalResolveOptions) {
-    return false;
+    return true;
   }
 
   bindDescriptor(descriptor: Descriptor, fromLocator: Locator, opts: MinimalResolveOptions) {
@@ -44,31 +44,16 @@
   }
 
   getResolutionDependencies(descriptor: Descriptor, opts: MinimalResolveOptions) {
-    return {};
+    return [];
   }
 
   async getCandidates(descriptor: Descriptor, dependencies: unknown, opts: ResolveOptions) {
-    if (!opts.fetchOptions)
-      throw new Error(`Assertion failed: This resolver cannot be used unless a fetcher is configured`);
+    let path = descriptor.range;
 
-    const {path, parentLocator} = fileUtils.parseSpec(descriptor.range);
-    if (parentLocator === null)
-      throw new Error(`Assertion failed: The descriptor should have been bound`);
+    if (path.startsWith(PROTOCOL))
+      path = path.slice(PROTOCOL.length);
 
-    const temporaryLocator = fileUtils.makeLocator(descriptor, {parentLocator, path, hash: ``, protocol: PROTOCOL});
-    const buffer = await fileUtils.fetchArchiveFromLocator(temporaryLocator, opts.fetchOptions);
-    const hash = hashUtils.makeHash(buffer).slice(0, 6);
-
-    return [fileUtils.makeLocator(descriptor, {parentLocator, path, hash, protocol: PROTOCOL})];
-  }
-
-  async getSatisfying(descriptor: Descriptor, dependencies: Record<string, Package>, locators: Array<Locator>, opts: ResolveOptions) {
-    const [locator] = await this.getCandidates(descriptor, dependencies, opts);
-
-    return {
-      locators: locators.filter(candidate => candidate.locatorHash === locator.locatorHash),
-      sorted: false,
-    };
+    return [structUtils.makeLocator(descriptor, `${PROTOCOL}${npath.toPortablePath(path)}`)];
   }
 
   async resolve(locator: Locator, opts: ResolveOptions) {
@@ -86,16 +71,10 @@
 
       version: manifest.version ?? `0.0.0`,
 
-<<<<<<< HEAD
-      languageName: manifest.languageName || opts.project.configuration.get(`defaultLanguageName`),
-=======
       linkerName: manifest.linkerName ?? opts.project.configuration.get<string>(`defaultLinkerName`),
->>>>>>> 0e1a32c1
       linkType: LinkType.HARD,
 
-      conditions: manifest.getConditions(),
-
-      dependencies: opts.project.configuration.normalizeDependencyMap(manifest.dependencies),
+      dependencies: manifest.dependencies,
       peerDependencies: manifest.peerDependencies,
 
       dependenciesMeta: manifest.dependenciesMeta,
