--- conflicted
+++ resolved
@@ -1,4 +1,4 @@
-import {miscUtils, structUtils, hashUtils, Package}      from '@yarnpkg/core';
+import {miscUtils, structUtils, hashUtils}               from '@yarnpkg/core';
 import {LinkType}                                        from '@yarnpkg/core';
 import {Descriptor, Locator, Manifest}                   from '@yarnpkg/core';
 import {Resolver, ResolveOptions, MinimalResolveOptions} from '@yarnpkg/core';
@@ -7,7 +7,7 @@
 import * as fileUtils                                    from './fileUtils';
 
 // We use this for the folders to be regenerated without bumping the whole cache
-const CACHE_VERSION = 2;
+const CACHE_VERSION = 1;
 
 export class FileResolver implements Resolver {
   supportsDescriptor(descriptor: Descriptor, opts: MinimalResolveOptions) {
@@ -41,7 +41,7 @@
   }
 
   getResolutionDependencies(descriptor: Descriptor, opts: MinimalResolveOptions) {
-    return {};
+    return [];
   }
 
   async getCandidates(descriptor: Descriptor, dependencies: unknown, opts: ResolveOptions) {
@@ -49,6 +49,7 @@
       throw new Error(`Assertion failed: This resolver cannot be used unless a fetcher is configured`);
 
     const {path, parentLocator} = fileUtils.parseSpec(descriptor.range);
+
     if (parentLocator === null)
       throw new Error(`Assertion failed: The descriptor should have been bound`);
 
@@ -61,23 +62,14 @@
           params: {
             locator: structUtils.stringifyLocator(parentLocator),
           },
-        }),
+        })
       ),
-      {protocol: PROTOCOL, fetchOptions: opts.fetchOptions},
+      {protocol: PROTOCOL, fetchOptions: opts.fetchOptions}
     );
 
     const folderHash = hashUtils.makeHash(`${CACHE_VERSION}`, archiveBuffer).slice(0, 6);
 
-    return [fileUtils.makeLocator(descriptor, {parentLocator, path, hash: folderHash, protocol: PROTOCOL})];
-  }
-
-  async getSatisfying(descriptor: Descriptor, dependencies: Record<string, Package>, locators: Array<Locator>, opts: ResolveOptions) {
-    const [locator] = await this.getCandidates(descriptor, dependencies, opts);
-
-    return {
-      locators: locators.filter(candidate => candidate.locatorHash === locator.locatorHash),
-      sorted: false,
-    };
+    return [fileUtils.makeLocator(descriptor, {parentLocator, path, folderHash, protocol: PROTOCOL})];
   }
 
   async resolve(locator: Locator, opts: ResolveOptions) {
@@ -95,16 +87,10 @@
 
       version: manifest.version ?? `0.0.0`,
 
-<<<<<<< HEAD
-      languageName: manifest.languageName || opts.project.configuration.get(`defaultLanguageName`),
-=======
       linkerName: manifest.linkerName ?? opts.project.configuration.get<string>(`defaultLinkerName`),
->>>>>>> 0e1a32c1
       linkType: LinkType.HARD,
 
-      conditions: manifest.getConditions(),
-
-      dependencies: opts.project.configuration.normalizeDependencyMap(manifest.dependencies),
+      dependencies: manifest.dependencies,
       peerDependencies: manifest.peerDependencies,
 
       dependenciesMeta: manifest.dependenciesMeta,
