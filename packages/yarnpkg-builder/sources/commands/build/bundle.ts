--- conflicted
+++ resolved
@@ -1,17 +1,19 @@
-import {getDynamicLibs}                                                     from '@yarnpkg/cli';
-import {StreamReport, MessageName, Configuration, formatUtils, structUtils} from '@yarnpkg/core';
-import {npath}                                                              from '@yarnpkg/fslib';
-import chalk                                                                from 'chalk';
-import cp                                                                   from 'child_process';
-import {Command, Option, Usage}                                             from 'clipanion';
-import {build, Plugin}                                                      from 'esbuild';
-import fs                                                                   from 'fs';
-import {createRequire}                                                      from 'module';
-import path                                                                 from 'path';
-import semver                                                               from 'semver';
-import {promisify}                                                          from 'util';
-
-import {findPlugins}                                                        from '../../tools/findPlugins';
+import {getDynamicLibs}                                                    from '@yarnpkg/cli';
+import {StreamReport, MessageName, Configuration, structUtils, FormatType} from '@yarnpkg/core';
+import {npath}                                                             from '@yarnpkg/fslib';
+import chalk                                                               from 'chalk';
+import cp                                                                  from 'child_process';
+import {Command, Usage}                                                    from 'clipanion';
+import filesize                                                            from 'filesize';
+import fs                                                                  from 'fs';
+import path                                                                from 'path';
+import semver                                                              from 'semver';
+import TerserPlugin                                                        from 'terser-webpack-plugin';
+import {promisify}                                                         from 'util';
+import webpack                                                             from 'webpack';
+
+import {findPlugins}                                                       from '../../tools/findPlugins';
+import {makeConfig, WebpackPlugin}                                         from '../../tools/makeConfig';
 
 const execFile = promisify(cp.execFile);
 
@@ -21,8 +23,8 @@
 
 const suggestHash = async (basedir: string) => {
   try {
-    const unique = await execFile(`git`, [`show`, `-s`, `--pretty=format:%ad.%h`, `--date=short`], {cwd: basedir});
-    return `git.${unique.stdout.trim().replace(/-/g, ``).replace(`.`, `.hash-`)}`;
+    const unique = await execFile(`git`, [`show`, `-s`, `--pretty=format:%ad.%t`, `--date=short`], {cwd: basedir});
+    return `git.${unique.stdout.trim().replace(/-/g, ``)}`;
   } catch {
     return null;
   }
@@ -30,16 +32,30 @@
 
 // eslint-disable-next-line arca/no-default-export
 export default class BuildBundleCommand extends Command {
-  static paths = [
-    [`build`, `bundle`],
-  ];
+  @Command.String(`--profile`)
+  profile: string = `standard`;
+
+  @Command.Array(`--plugin`)
+  plugins: Array<string> = [];
+
+  @Command.Boolean(`--no-git-hash`)
+  noGitHash: boolean = false;
+
+  @Command.Boolean(`--no-minify`)
+  noMinify: boolean = false;
 
   static usage: Usage = Command.Usage({
     description: `build the local bundle`,
     details: `
       This command builds the local bundle - the Yarn binary file that is installed in projects.
 
-      For more details about the build process, please consult the \`@yarnpkg/builder\` README: https://github.com/yarnpkg/berry/blob/HEAD/packages/yarnpkg-builder/README.md.
+      If the \`--no-minify\` option is used, the bundle will be built in development mode, without any optimizations like minifying, symbol scrambling, and treeshaking.
+
+      If the \`--no-git-hash\` option is used, the version of the bundle won't include the git hash of the current commit.
+
+      If the \`--profile\` flag is set, the bundle will only include the plugins that are part of the the specified profile.
+
+      If the \`--plugin\` flag is used, the bundle will also include the specified plugins besides the ones included in the specified profile.
     `,
     examples: [[
       `Build the local bundle`,
@@ -50,26 +66,7 @@
     ]],
   });
 
-  profile = Option.String(`--profile`, `standard`, {
-    description: `Only include plugins that are part of the the specified profile`,
-  });
-
-  plugins = Option.Array(`--plugin`, [], {
-    description: `An array of plugins that should be included besides the ones specified in the profile`,
-  });
-
-  noGitHash = Option.Boolean(`--no-git-hash`, false, {
-    description: `Don't include the git hash of the current commit in bundle version`,
-  });
-
-  noMinify = Option.Boolean(`--no-minify`, false, {
-    description: `Build a bundle for development, without optimizations (minifying, mangling, treeshaking)`,
-  });
-
-  sourceMap = Option.Boolean(`--source-map`, false, {
-    description: `Includes a source map in the bundle`,
-  });
-
+  @Command.Path(`build`, `bundle`)
   async execute() {
     const basedir = process.cwd();
     const portableBaseDir = npath.toPortablePath(basedir);
@@ -78,7 +75,7 @@
 
     const plugins = findPlugins({basedir, profile: this.profile, plugins: this.plugins.map(plugin => path.resolve(plugin))});
     const modules = [...getDynamicLibs().keys()].concat(plugins);
-    const output = path.join(basedir, `bundles/yarn.js`);
+    const output = `${basedir}/bundles/yarn.js`;
 
     let version = pkgJsonVersion(basedir);
 
@@ -90,6 +87,8 @@
       version = semver.prerelease(version) !== null
         ? `${version}.${hash}`
         : `${version}-${hash}`;
+
+    let buildErrors: string | null = null;
 
     const report = await StreamReport.start({
       configuration,
@@ -98,98 +97,117 @@
       forgettableNames: new Set([MessageName.UNNAMED]),
     }, async report => {
       await report.startTimerPromise(`Building the CLI`, async () => {
-        const valLoad = (p: string, values: any) => {
-          const fn = require(p.replace(/.ts$/, `.val.js`));
-          return fn(values).code;
-        };
-
-        const valLoader: Plugin = {
-          name: `val-loader`,
-          setup(build) {
-            build.onLoad({filter: /[\\/]getPluginConfiguration\.ts$/}, async args => ({
-              contents: valLoad(args.path, {modules, plugins}),
-              loader: `default`,
-            }));
-          },
-        };
-
-        const res = await build({
-          banner: {
-            js: `#!/usr/bin/env node\n/* eslint-disable */\n//prettier-ignore`,
-          },
-          entryPoints: [path.join(basedir, `sources/cli.ts`)],
-          bundle: true,
-          define: {
-            YARN_VERSION: JSON.stringify(version),
-            ...(this.noMinify ? {} : {
-              // For React
-              'process.env.NODE_ENV': JSON.stringify(`production`),
-              // For ink
-              'process.env.DEV': JSON.stringify(`false`),
-              // For ourselves
-              'process.env.TEST_ENV': `false`,
-              // mkdirp
-              'process.env.__TESTING_MKDIRP_PLATFORM__': `false`,
-              'process.env.__TESTING_MKDIRP_NODE_VERSION__': `false`,
-              'process.env.__FAKE_PLATFORM__': `false`,
-            }),
-          },
-          outfile: output,
-          // Default extensions + .mjs
-          resolveExtensions: [`.tsx`, `.ts`, `.jsx`, `.mjs`, `.js`, `.css`, `.json`],
-          logLevel: `silent`,
-          format: `iife`,
-          platform: `node`,
-          plugins: [valLoader],
-          minify: !this.noMinify,
-          sourcemap: this.sourceMap ? `inline` : false,
-          target: `node14`,
+        const progress = StreamReport.progressViaCounter(1);
+        report.reportProgress(progress);
+
+        const prettyWebpack = structUtils.prettyIdent(configuration, structUtils.makeIdent(null, `webpack`));
+
+        const compiler = webpack(makeConfig({
+          context: basedir,
+          entry: `./sources/cli.ts`,
+
+          bail: true,
+
+          ...!this.noMinify && {
+            mode: `production`,
+          },
+
+          ...!this.noMinify && {
+            optimization: {
+              minimizer: [
+                new TerserPlugin({
+                  cache: false,
+                  extractComments: false,
+                  terserOptions: {
+                    ecma: 8,
+                  },
+                }) as WebpackPlugin,
+              ],
+            },
+          },
+
+          output: {
+            filename: path.basename(output),
+            path: path.dirname(output),
+          },
+
+          resolve: {
+            alias: {
+              [path.resolve(basedir, `./sources/tools/getPluginConfiguration.ts`)]: path.resolve(basedir, `./sources/tools/getPluginConfiguration.val.js`),
+            },
+          },
+
+          module: {
+            rules: [{
+            // This file is particular in that it exposes the bundle
+            // configuration to the bundle itself (primitive introspection).
+              test: /[\\/]getPluginConfiguration\.val\.js$/,
+              use: {
+                loader: require.resolve(`val-loader`),
+                options: {modules, plugins},
+              },
+            }],
+          },
+
+          plugins: [
+            // esprima is only needed for parsing !!js/function, which isn't part of the FAILSAFE_SCHEMA.
+            // Unfortunately, js-yaml declares it as a hard dependency and requires the entire module,
+            // which causes webpack to add 0.13 MB of unused code to the bundle.
+            // Fortunately, js-yaml wraps the require call inside a try / catch block, so we can just ignore it.
+            // Reference: https://github.com/nodeca/js-yaml/blob/34e5072f43fd36b08aaaad433da73c10d47c41e5/lib/js-yaml/type/js/function.js#L15
+            new webpack.IgnorePlugin({
+              resourceRegExp: /^esprima$/,
+              contextRegExp: /js-yaml/,
+            }),
+            new webpack.BannerPlugin({
+              entryOnly: true,
+              banner: `#!/usr/bin/env node\n/* eslint-disable */`,
+              raw: true,
+            }),
+            new webpack.DefinePlugin({
+              [`YARN_VERSION`]: JSON.stringify(version),
+            }),
+            new webpack.ProgressPlugin((percentage: number, message: string) => {
+              progress.set(percentage);
+
+              if (message) {
+                report.reportInfoOnce(MessageName.UNNAMED, `${prettyWebpack}: ${message}`);
+              }
+            }),
+          ],
+        }));
+
+        buildErrors = await new Promise<string | null>((resolve, reject) => {
+          compiler.run((err, stats) => {
+            if (err) {
+              reject(err);
+            } else if (stats && stats.compilation.errors.length > 0) {
+              resolve(stats.toString(`errors-only`));
+            } else {
+              resolve(null);
+            }
+          });
         });
-
-        for (const warning of res.warnings) {
-          if (warning.location !== null)
-            continue;
-
-          report.reportWarning(MessageName.UNNAMED, warning.text);
-        }
-
-
-        for (const warning of res.warnings) {
-          if (warning.location === null)
-            continue;
-
-          report.reportWarning(MessageName.UNNAMED, `${warning.location.file}:${warning.location.line}:${warning.location.column}`);
-          report.reportWarning(MessageName.UNNAMED, `   ↳ ${warning.text}`);
-        }
       });
     });
 
     report.reportSeparator();
 
-    const Mark = formatUtils.mark(configuration);
-
-    if (report.hasErrors()) {
-      report.reportError(MessageName.EXCEPTION, `${Mark.Cross} Failed to build the CLI`);
+    if (buildErrors) {
+      report.reportError(MessageName.EXCEPTION, `${chalk.red(`✗`)} Failed to build the CLI:`);
+      report.reportError(MessageName.EXCEPTION, `${buildErrors}`);
     } else {
-      report.reportInfo(null, `${Mark.Check} Done building the CLI!`);
-      report.reportInfo(null, `${Mark.Question} Bundle path: ${formatUtils.pretty(configuration, output, formatUtils.Type.PATH)}`);
-      report.reportInfo(null, `${Mark.Question} Bundle size: ${formatUtils.pretty(configuration, fs.statSync(output).size, formatUtils.Type.SIZE)}`);
-      report.reportInfo(null, `${Mark.Question} Bundle version: ${formatUtils.pretty(configuration, version, formatUtils.Type.REFERENCE)}`);
+      report.reportInfo(null, `${chalk.green(`✓`)} Done building the CLI!`);
+      report.reportInfo(null, `${chalk.cyan(`?`)} Bundle path: ${configuration.format(output, FormatType.PATH)}`);
+      report.reportInfo(null, `${chalk.cyan(`?`)} Bundle size: ${configuration.format(filesize(fs.statSync(output).size), FormatType.NUMBER)}`);
 
       report.reportSeparator();
 
-      const basedirReq = createRequire(`${basedir}/package.json`);
-
       for (const plugin of plugins) {
-<<<<<<< HEAD
-        const {name} = basedirReq(`${plugin}/package.json`);
-        report.reportInfo(null, `${chalk.yellow(`→`)} ${structUtils.prettyIdent(configuration, structUtils.parseIdent(name))}`);
-=======
         const manifestPath = require.resolve(`${plugin}/package.json`, {paths: [basedir]});
         const pluginName = require(manifestPath).name;
 
         report.reportInfo(null, `${chalk.yellow(`→`)} ${structUtils.prettyIdent(configuration, structUtils.parseIdent(pluginName))}`);
->>>>>>> 0e1a32c1
       }
     }
 
