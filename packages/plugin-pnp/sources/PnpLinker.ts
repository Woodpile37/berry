import {miscUtils, structUtils, formatUtils, Descriptor, LocatorHash, InstallPackageExtraApi}                   from '@yarnpkg/core';
import {FetchResult, Locator, Package}                                                                          from '@yarnpkg/core';
import {Linker, LinkOptions, MinimalLinkOptions, Manifest, MessageName, DependencyMeta, LinkType, Installer}    from '@yarnpkg/core';
import {AliasFS, CwdFS, PortablePath, VirtualFS, npath, ppath, xfs, Filename}                                   from '@yarnpkg/fslib';
import {generateInlinedScript, generateSplitScript, PackageRegistry, PnpApi, PnpSettings, getESMLoaderTemplate} from '@yarnpkg/pnp';
import {UsageError}                                                                                             from 'clipanion';

import {getPnpPath}                                                                                             from './index';
import * as jsInstallUtils                                                                                      from './jsInstallUtils';
import * as pnpUtils                                                                                            from './pnpUtils';

const FORCED_UNPLUG_PACKAGES = new Set([
<<<<<<< HEAD
  // Some packages do weird stuff and MUST be unplugged. I don't like them.
  structUtils.makeIdent(null, `nan`).identHash,
  structUtils.makeIdent(null, `node-gyp`).identHash,
  structUtils.makeIdent(null, `node-pre-gyp`).identHash,
  structUtils.makeIdent(null, `node-addon-api`).identHash,
  // Those ones contain native builds (*.node), and Node loads them through dlopen
  structUtils.makeIdent(null, `fsevents`).identHash,
=======
>>>>>>> upstream/cherry-pick/next-release
  // Contains native binaries
  structUtils.makeIdent(null, `open`).identHash,
  structUtils.makeIdent(null, `opn`).identHash,
]);

export class PnpLinker implements Linker {
  protected mode = `strict`;

<<<<<<< HEAD
  private pnpCache: Map<string, PnpApi> = new Map();
=======
  supportsPackage(pkg: Package, opts: MinimalLinkOptions) {
    if (pkg.linkerName !== `node` && pkg.linkerName !== `unknown`)
      return false;

    if (opts.project.configuration.get(`nodeLinker`) !== `pnp`)
      return false;
>>>>>>> 0e1a32c1

  getCustomDataKey() {
    return JSON.stringify({
      name: `PnpLinker`,
      version: 2,
    });
  }

  supportsPackage(pkg: Package, opts: MinimalLinkOptions) {
    return this.isEnabled(opts);
  }

  async findPackageLocation(locator: Locator, opts: LinkOptions) {
    if (!this.isEnabled(opts))
      throw new Error(`Assertion failed: Expected the PnP linker to be enabled`);

    const pnpPath = getPnpPath(opts.project).cjs;
    if (!xfs.existsSync(pnpPath))
<<<<<<< HEAD
      throw new UsageError(`The project in ${formatUtils.pretty(opts.project.configuration, `${opts.project.cwd}/package.json`, formatUtils.Type.PATH)} doesn't seem to have been installed - running an install there might help`);
=======
      throw new UsageError(`The project in ${opts.project.cwd}/package.json doesn't seem to have been installed - running 'yarn install' might help`);
>>>>>>> 0e1a32c1

    const pnpFile = miscUtils.getFactoryWithDefault(this.pnpCache, pnpPath, () => {
      return miscUtils.dynamicRequire(pnpPath, {cachingStrategy: miscUtils.CachingStrategy.FsTime});
    });

    const packageLocator = {name: structUtils.stringifyIdent(locator), reference: locator.reference};
    const packageInformation = pnpFile.getPackageInformation(packageLocator);
    if (!packageInformation)
      throw new UsageError(`Couldn't find ${structUtils.prettyLocator(opts.project.configuration, locator)} in the install registry - running 'yarn install' might help`);

    return npath.toPortablePath(packageInformation.packageLocation);
  }

  async findPackageLocator(location: PortablePath, opts: LinkOptions) {
    if (!this.isEnabled(opts))
      return null;

    const pnpPath = getPnpPath(opts.project).cjs;
    if (!xfs.existsSync(pnpPath))
      return null;

    const pnpFile = miscUtils.getFactoryWithDefault(this.pnpCache, pnpPath, () => {
      return miscUtils.dynamicRequire(pnpPath, {cachingStrategy: miscUtils.CachingStrategy.FsTime});
    });

    const locator = pnpFile.findPackageLocator(npath.fromPortablePath(location));
    if (!locator)
      return null;

    return structUtils.makeLocator(structUtils.parseIdent(locator.name), locator.reference);
  }

  makeInstaller(opts: LinkOptions) {
    return new PnpInstaller(opts);
  }

  private isEnabled(opts: MinimalLinkOptions) {
    if (opts.project.configuration.get(`nodeLinker`) !== `pnp`)
      return false;

    if (opts.project.configuration.get(`pnpMode`) !== this.mode)
      return false;

    return true;
  }
}

export class PnpInstaller implements Installer {
  protected mode = `strict`;

  private readonly asyncActions = new miscUtils.AsyncActions(10);

  private readonly packageRegistry: PackageRegistry = new Map();

  private readonly virtualTemplates: Map<LocatorHash, {
    locator: Locator;
    location: PortablePath;
  }> = new Map();

  private isESMLoaderRequired: boolean = false;

  constructor(protected opts: LinkOptions) {
    this.opts = opts;
  }

  private customData: {
    store: Map<LocatorHash, CustomPackageData>;
  } = {
      store: new Map(),
    };

  attachCustomData(customData: any) {
    this.customData = customData;
  }

  async installPackage(pkg: Package, fetchResult: FetchResult, api: InstallPackageExtraApi) {
    const key1 = structUtils.stringifyIdent(pkg);
    const key2 = pkg.reference;

    const isWorkspace = !!this.opts.project.tryWorkspaceByLocator(pkg);
    const isVirtual = structUtils.isVirtualLocator(pkg);

    const hasVirtualInstances =
      // Only packages with peer dependencies have virtual instances
      pkg.peerDependencies.size > 0 &&
      // Only packages with peer dependencies have virtual instances
      !isVirtual;

    const mayNeedToBeBuilt =
      // Virtual instance templates don't need to be built, since they don't truly exist
      !hasVirtualInstances &&
      // Workspaces aren't built by the linkers; they are managed by the core itself
      !isWorkspace;

    const mayNeedToBeUnplugged =
      // Virtual instance templates don't need to be unplugged, since they don't truly exist
      !hasVirtualInstances &&
      // We never need to unplug soft links, since we don't control them
      pkg.linkType !== LinkType.SOFT;

    let customPackageData: CustomPackageData | undefined;
    let dependencyMeta: DependencyMeta | undefined;

    if (mayNeedToBeBuilt || mayNeedToBeUnplugged) {
      const devirtualizedLocator: Locator = isVirtual ? structUtils.devirtualizeLocator(pkg) : pkg;
      customPackageData = this.customData.store.get(devirtualizedLocator.locatorHash);

      if (typeof customPackageData === `undefined`) {
        customPackageData = await extractCustomPackageData(fetchResult);
        if (pkg.linkType === LinkType.HARD) {
          this.customData.store.set(devirtualizedLocator.locatorHash, customPackageData);
        }
      }

      if (customPackageData.manifest.type === `module`)
        this.isESMLoaderRequired = true;

      dependencyMeta = this.opts.project.getDependencyMeta(devirtualizedLocator, pkg.version);
    }

    const buildScripts = mayNeedToBeBuilt
      ? jsInstallUtils.extractBuildScripts(pkg, customPackageData!, dependencyMeta!, {configuration: this.opts.project.configuration, report: this.opts.report})
      : [];

    const packageFs = mayNeedToBeUnplugged
      ? await this.unplugPackageIfNeeded(pkg, customPackageData!, fetchResult, dependencyMeta!, api)
      : fetchResult.packageFs;

    if (ppath.isAbsolute(fetchResult.prefixPath))
      throw new Error(`Assertion failed: Expected the prefix path (${fetchResult.prefixPath}) to be relative to the parent`);

    const packageRawLocation = ppath.resolve(packageFs.getRealPath(), fetchResult.prefixPath);

    const packageLocation = normalizeDirectoryPath(this.opts.project.cwd, packageRawLocation);
    const packageDependencies = new Map<string, string | [string, string] | null>();
    const packagePeers = new Set<string>();

    // Only virtual packages should have effective peer dependencies, but the
    // workspaces are a special case because the original packages are kept in
    // the dependency tree even after being virtualized; so in their case we
    // just ignore their declared peer dependencies.
    if (isVirtual) {
      for (const descriptor of pkg.peerDependencies.values()) {
        packageDependencies.set(structUtils.stringifyIdent(descriptor), null);
        packagePeers.add(structUtils.stringifyIdent(descriptor));
      }

      if (!isWorkspace) {
        const devirtualized = structUtils.devirtualizeLocator(pkg);
        this.virtualTemplates.set(devirtualized.locatorHash, {
          location: normalizeDirectoryPath(this.opts.project.cwd, VirtualFS.resolveVirtual(packageRawLocation)),
          locator: devirtualized,
        });
      }
    }

    miscUtils.getMapWithDefault(this.packageRegistry, key1).set(key2, {
      packageLocation,
      packageDependencies,
      packagePeers,
      linkType: pkg.linkType,
      discardFromLookup: fetchResult.discardFromLookup || false,
    });

    return {
      packageLocation: packageRawLocation,
      buildDirective: buildScripts.length > 0 ? buildScripts : null,
    };
  }

  async attachInternalDependencies(locator: Locator, dependencies: Array<[Descriptor, Locator]>) {
    const packageInformation = this.getPackageInformation(locator);

    for (const [descriptor, locator] of dependencies) {
      const target = !structUtils.areIdentsEqual(descriptor, locator)
        ? [structUtils.stringifyIdent(locator), locator.reference] as [string, string]
        : locator.reference;

      packageInformation.packageDependencies.set(structUtils.stringifyIdent(descriptor), target);
    }
  }

  async attachExternalDependents(locator: Locator, dependentPaths: Array<PortablePath>) {
    for (const dependentPath of dependentPaths) {
      const packageInformation = this.getDiskInformation(dependentPath);

      packageInformation.packageDependencies.set(structUtils.stringifyIdent(locator), locator.reference);
    }
  }


  async finalizeInstall() {
    if (this.opts.project.configuration.get(`pnpMode`) !== this.mode)
      return undefined;

    const pnpPath = getPnpPath(this.opts.project);

    if (xfs.existsSync(pnpPath.cjsLegacy)) {
      this.opts.report.reportWarning(MessageName.UNNAMED, `Removing the old ${formatUtils.pretty(this.opts.project.configuration, Filename.pnpJs, formatUtils.Type.PATH)} file. You might need to manually update existing references to reference the new ${formatUtils.pretty(this.opts.project.configuration, Filename.pnpCjs, formatUtils.Type.PATH)} file. If you use Editor SDKs, you'll have to rerun ${formatUtils.pretty(this.opts.project.configuration, `yarn sdks`, formatUtils.Type.CODE)}.`);

      await xfs.removePromise(pnpPath.cjsLegacy);
    }

    if (!this.isEsmEnabled())
      await xfs.removePromise(pnpPath.esmLoader);

    if (this.opts.project.configuration.get(`nodeLinker`) !== `pnp`) {
      await xfs.removePromise(pnpPath.cjs);
      await xfs.removePromise(this.opts.project.configuration.get(`pnpDataPath`));
      await xfs.removePromise(pnpPath.esmLoader);
      await xfs.removePromise(this.opts.project.configuration.get(`pnpUnpluggedFolder`));

      return undefined;
    }

    for (const {locator, location} of this.virtualTemplates.values()) {
      miscUtils.getMapWithDefault(this.packageRegistry, structUtils.stringifyIdent(locator)).set(locator.reference, {
        packageLocation: location,
        packageDependencies: new Map(),
        packagePeers: new Set(),
        linkType: LinkType.SOFT,
        discardFromLookup: false,
      });
    }

    this.packageRegistry.set(null, new Map([
      [null, this.getPackageInformation(this.opts.project.topLevelWorkspace.anchoredLocator)],
    ]));

    const pnpFallbackMode = this.opts.project.configuration.get(`pnpFallbackMode`);

    const dependencyTreeRoots = this.opts.project.workspaces.map(({anchoredLocator}) => ({name: structUtils.stringifyIdent(anchoredLocator), reference: anchoredLocator.reference}));
    const enableTopLevelFallback = pnpFallbackMode !== `none`;
    const fallbackExclusionList = [];
    const fallbackPool = new Map();
    const ignorePattern = miscUtils.buildIgnorePattern([`.yarn/sdks/**`, ...this.opts.project.configuration.get(`pnpIgnorePatterns`)]);
    const packageRegistry = this.packageRegistry;
    const shebang = this.opts.project.configuration.get(`pnpShebang`);

    if (pnpFallbackMode === `dependencies-only`)
      for (const pkg of this.opts.project.storedPackages.values())
        if (this.opts.project.tryWorkspaceByLocator(pkg))
          fallbackExclusionList.push({name: structUtils.stringifyIdent(pkg), reference: pkg.reference});

    await this.asyncActions.wait();

    await this.finalizeInstallWithPnp({
      dependencyTreeRoots,
      enableTopLevelFallback,
      fallbackExclusionList,
      fallbackPool,
      ignorePattern,
      packageRegistry,
      shebang,
    });

    return {
      customData: this.customData,
    };
  }

  async transformPnpSettings(pnpSettings: PnpSettings) {
    // Nothing to transform
  }

  private isEsmEnabled() {
    if (this.opts.project.configuration.sources.has(`pnpEnableEsmLoader`))
      return this.opts.project.configuration.get(`pnpEnableEsmLoader`);

    if (this.isESMLoaderRequired)
      return true;

    for (const workspace of this.opts.project.workspaces) {
      if (workspace.manifest.type === `module`) {
        return true;
      }
    }

    return false;
  }

  async finalizeInstallWithPnp(pnpSettings: PnpSettings) {
    const pnpPath = getPnpPath(this.opts.project);
    const pnpDataPath = this.opts.project.configuration.get(`pnpDataPath`);

    const nodeModules = await this.locateNodeModules(pnpSettings.ignorePattern);
    if (nodeModules.length > 0) {
      this.opts.report.reportWarning(MessageName.DANGEROUS_NODE_MODULES, `One or more node_modules have been detected and will be removed. This operation may take some time.`);
      for (const nodeModulesPath of nodeModules) {
        await xfs.removePromise(nodeModulesPath);
      }
    }

    await this.transformPnpSettings(pnpSettings);

    if (this.opts.project.configuration.get(`pnpEnableInlining`)) {
      const loaderFile = generateInlinedScript(pnpSettings);

      await xfs.changeFilePromise(pnpPath.cjs, loaderFile, {
        automaticNewlines: true,
        mode: 0o755,
      });

      await xfs.removePromise(pnpDataPath);
    } else {
      const dataLocation = ppath.relative(ppath.dirname(pnpPath.cjs), pnpDataPath);
      const {dataFile, loaderFile} = generateSplitScript({...pnpSettings, dataLocation});

      await xfs.changeFilePromise(pnpPath.cjs, loaderFile, {
        automaticNewlines: true,
        mode: 0o755,
      });

      await xfs.changeFilePromise(pnpDataPath, dataFile, {
        automaticNewlines: true,
        mode: 0o644,
      });
    }

    if (this.isEsmEnabled()) {
      this.opts.report.reportWarning(MessageName.UNNAMED, `ESM support for PnP uses the experimental loader API and is therefore experimental`);
      await xfs.changeFilePromise(pnpPath.esmLoader, getESMLoaderTemplate(), {
        automaticNewlines: true,
        mode: 0o644,
      });
    }

    const pnpUnpluggedFolder = this.opts.project.configuration.get(`pnpUnpluggedFolder`);
    if (this.unpluggedPaths.size === 0) {
      await xfs.removePromise(pnpUnpluggedFolder);
    } else {
      for (const entry of await xfs.readdirPromise(pnpUnpluggedFolder)) {
        const unpluggedPath = ppath.resolve(pnpUnpluggedFolder, entry);
        if (!this.unpluggedPaths.has(unpluggedPath)) {
          await xfs.removePromise(unpluggedPath);
        }
      }
    }
  }

  private async locateNodeModules(ignorePattern?: string | null) {
    const nodeModules: Array<PortablePath> = [];
    const ignoreRegExp = ignorePattern ? new RegExp(ignorePattern) : null;

    for (const workspace of this.opts.project.workspaces) {
      const nodeModulesPath = ppath.join(workspace.cwd, `node_modules` as Filename);
      if (ignoreRegExp && ignoreRegExp.test(ppath.relative(this.opts.project.cwd, workspace.cwd)) || !xfs.existsSync(nodeModulesPath))
        continue;

      const directoryListing = await xfs.readdirPromise(nodeModulesPath, {
        withFileTypes: true,
      });

      const nonCacheEntries = directoryListing.filter(entry => {
        return !entry.isDirectory() || entry.name === `.bin` || !entry.name.startsWith(`.`);
      });

      if (nonCacheEntries.length === directoryListing.length) {
        nodeModules.push(nodeModulesPath);
      } else {
        for (const entry of nonCacheEntries) {
          nodeModules.push(ppath.join(nodeModulesPath, entry.name));
        }
      }
    }

    return nodeModules;
  }

  private readonly unpluggedPaths: Set<string> = new Set();

  private async unplugPackageIfNeeded(pkg: Package, customPackageData: CustomPackageData, fetchResult: FetchResult, dependencyMeta: DependencyMeta, api: InstallPackageExtraApi) {
    if (this.shouldBeUnplugged(pkg, customPackageData, dependencyMeta)) {
      return this.unplugPackage(pkg, fetchResult, api);
    } else {
      return fetchResult.packageFs;
    }
  }

  private shouldBeUnplugged(pkg: Package, customPackageData: CustomPackageData, dependencyMeta: DependencyMeta) {
    if (typeof dependencyMeta.unplugged !== `undefined`)
      return dependencyMeta.unplugged;

    if (FORCED_UNPLUG_PACKAGES.has(pkg.identHash))
      return true;

    if (pkg.conditions != null)
      return true;

    if (customPackageData.manifest.preferUnplugged !== null)
      return customPackageData.manifest.preferUnplugged;

    if (jsInstallUtils.extractBuildScripts(pkg, customPackageData, dependencyMeta, {configuration: this.opts.project.configuration}).length > 0 || customPackageData.misc.extractHint)
      return true;

    return false;
  }

  private async unplugPackage(locator: Locator, fetchResult: FetchResult, api: InstallPackageExtraApi) {
    const unplugPath = pnpUtils.getUnpluggedPath(locator, {configuration: this.opts.project.configuration});
    if (this.opts.project.disabledLocators.has(locator.locatorHash))
      return new AliasFS(unplugPath, {baseFs: fetchResult.packageFs, pathUtils: ppath});

    this.unpluggedPaths.add(unplugPath);

    api.holdFetchResult(this.asyncActions.set(locator.locatorHash, async () => {
      const readyFile = ppath.join(unplugPath, fetchResult.prefixPath, `.ready` as Filename);
      if (await xfs.existsPromise(readyFile))
        return;

      // Delete any build state for the locator so it can run anew, this allows users
      // to remove `.yarn/unplugged` and have the builds run again
      this.opts.project.storedBuildState.delete(locator.locatorHash);

      await xfs.mkdirPromise(unplugPath, {recursive: true});
      await xfs.copyPromise(unplugPath, PortablePath.dot, {baseFs: fetchResult.packageFs, overwrite: false});

      await xfs.writeFilePromise(readyFile, ``);
    }));

    return new CwdFS(unplugPath);
  }

  private getPackageInformation(locator: Locator) {
    const key1 = structUtils.stringifyIdent(locator);
    const key2 = locator.reference;

    const packageInformationStore = this.packageRegistry.get(key1);
    if (!packageInformationStore)
      throw new Error(`Assertion failed: The package information store should have been available (for ${structUtils.prettyIdent(this.opts.project.configuration, locator)})`);

    const packageInformation = packageInformationStore.get(key2);
    if (!packageInformation)
      throw new Error(`Assertion failed: The package information should have been available (for ${structUtils.prettyLocator(this.opts.project.configuration, locator)})`);

    return packageInformation;
  }

  private getDiskInformation(path: PortablePath) {
    const packageStore = miscUtils.getMapWithDefault(this.packageRegistry, `@@disk`);
    const normalizedPath = normalizeDirectoryPath(this.opts.project.cwd, path);

    return miscUtils.getFactoryWithDefault(packageStore, normalizedPath, () => ({
      packageLocation: normalizedPath,
      packageDependencies: new Map(),
      packagePeers: new Set<string>(),
      linkType: LinkType.SOFT,
      discardFromLookup: false,
    }));
  }
}

function normalizeDirectoryPath(root: PortablePath, folder: PortablePath) {
  let relativeFolder = ppath.relative(root, folder);

  if (!relativeFolder.match(/^\.{0,2}\//))
    // Don't use ppath.join here, it ignores the `.`
    relativeFolder = `./${relativeFolder}` as PortablePath;

  return relativeFolder.replace(/\/?$/, `/`)  as PortablePath;
}

type UnboxPromise<T extends Promise<any>> = T extends Promise<infer U> ? U: never;
type CustomPackageData = UnboxPromise<ReturnType<typeof extractCustomPackageData>>;

async function extractCustomPackageData(fetchResult: FetchResult) {
  const manifest = await Manifest.tryFind(fetchResult.prefixPath, {baseFs: fetchResult.packageFs}) ?? new Manifest();

  const preservedScripts = new Set([`preinstall`, `install`, `postinstall`]);
  for (const scriptName of manifest.scripts.keys())
    if (!preservedScripts.has(scriptName))
      manifest.scripts.delete(scriptName);

  return {
    manifest: {
      scripts: manifest.scripts,
      preferUnplugged: manifest.preferUnplugged,
      type: manifest.type,
    },
    misc: {
      extractHint: jsInstallUtils.getExtractHint(fetchResult),
      hasBindingGyp: jsInstallUtils.hasBindingGyp(fetchResult),
    },
  };
}<|MERGE_RESOLUTION|>--- conflicted
+++ resolved
@@ -1,16 +1,15 @@
-import {miscUtils, structUtils, formatUtils, Descriptor, LocatorHash, InstallPackageExtraApi}                   from '@yarnpkg/core';
-import {FetchResult, Locator, Package}                                                                          from '@yarnpkg/core';
-import {Linker, LinkOptions, MinimalLinkOptions, Manifest, MessageName, DependencyMeta, LinkType, Installer}    from '@yarnpkg/core';
-import {AliasFS, CwdFS, PortablePath, VirtualFS, npath, ppath, xfs, Filename}                                   from '@yarnpkg/fslib';
-import {generateInlinedScript, generateSplitScript, PackageRegistry, PnpApi, PnpSettings, getESMLoaderTemplate} from '@yarnpkg/pnp';
-import {UsageError}                                                                                             from 'clipanion';
-
-import {getPnpPath}                                                                                             from './index';
-import * as jsInstallUtils                                                                                      from './jsInstallUtils';
-import * as pnpUtils                                                                                            from './pnpUtils';
+import {Linker, LinkOptions, MinimalLinkOptions, Manifest, MessageName, DependencyMeta} from '@yarnpkg/core';
+import {FetchResult, Ident, Locator, Package, BuildDirective, BuildType}                from '@yarnpkg/core';
+import {miscUtils, structUtils}                                                         from '@yarnpkg/core';
+import {CwdFS, FakeFS, PortablePath, npath, ppath, xfs, Filename}                       from '@yarnpkg/fslib';
+import {generateInlinedScript, generateSplitScript, PnpSettings}                        from '@yarnpkg/pnp';
+import {UsageError}                                                                     from 'clipanion';
+
+import {AbstractPnpInstaller}                                                           from './AbstractPnpInstaller';
+import {getPnpPath}                                                                     from './index';
+import * as pnpUtils                                                                    from './pnpUtils';
 
 const FORCED_UNPLUG_PACKAGES = new Set([
-<<<<<<< HEAD
   // Some packages do weird stuff and MUST be unplugged. I don't like them.
   structUtils.makeIdent(null, `nan`).identHash,
   structUtils.makeIdent(null, `node-gyp`).identHash,
@@ -18,55 +17,43 @@
   structUtils.makeIdent(null, `node-addon-api`).identHash,
   // Those ones contain native builds (*.node), and Node loads them through dlopen
   structUtils.makeIdent(null, `fsevents`).identHash,
-=======
->>>>>>> upstream/cherry-pick/next-release
-  // Contains native binaries
-  structUtils.makeIdent(null, `open`).identHash,
-  structUtils.makeIdent(null, `opn`).identHash,
+]);
+
+const FORCED_UNPLUG_FILETYPES = new Set([
+  // Windows can't execute exe files inside zip archives
+  `.exe`,
+  // The c/c++ compiler can't read files from zip archives
+  `.h`, `.hh`, `.hpp`, `.c`, `.cc`, `.cpp`,
+  // The java runtime can't read files from zip archives
+  `.java`, `.jar`,
+  // Node opens these through dlopen
+  `.node`,
 ]);
 
 export class PnpLinker implements Linker {
   protected mode = `strict`;
 
-<<<<<<< HEAD
-  private pnpCache: Map<string, PnpApi> = new Map();
-=======
   supportsPackage(pkg: Package, opts: MinimalLinkOptions) {
     if (pkg.linkerName !== `node` && pkg.linkerName !== `unknown`)
       return false;
 
     if (opts.project.configuration.get(`nodeLinker`) !== `pnp`)
       return false;
->>>>>>> 0e1a32c1
-
-  getCustomDataKey() {
-    return JSON.stringify({
-      name: `PnpLinker`,
-      version: 2,
-    });
-  }
-
-  supportsPackage(pkg: Package, opts: MinimalLinkOptions) {
-    return this.isEnabled(opts);
+
+    if (opts.project.configuration.get(`pnpMode`) !== this.mode)
+      return false;
+
+    return true;
   }
 
   async findPackageLocation(locator: Locator, opts: LinkOptions) {
-    if (!this.isEnabled(opts))
-      throw new Error(`Assertion failed: Expected the PnP linker to be enabled`);
-
-    const pnpPath = getPnpPath(opts.project).cjs;
+    const pnpPath = getPnpPath(opts.project).main;
     if (!xfs.existsSync(pnpPath))
-<<<<<<< HEAD
-      throw new UsageError(`The project in ${formatUtils.pretty(opts.project.configuration, `${opts.project.cwd}/package.json`, formatUtils.Type.PATH)} doesn't seem to have been installed - running an install there might help`);
-=======
       throw new UsageError(`The project in ${opts.project.cwd}/package.json doesn't seem to have been installed - running 'yarn install' might help`);
->>>>>>> 0e1a32c1
-
-    const pnpFile = miscUtils.getFactoryWithDefault(this.pnpCache, pnpPath, () => {
-      return miscUtils.dynamicRequire(pnpPath, {cachingStrategy: miscUtils.CachingStrategy.FsTime});
-    });
-
-    const packageLocator = {name: structUtils.stringifyIdent(locator), reference: locator.reference};
+
+    const pnpFile = miscUtils.dynamicRequireNoCache(pnpPath);
+
+    const packageLocator = {name: structUtils.requirableIdent(locator), reference: locator.reference};
     const packageInformation = pnpFile.getPackageInformation(packageLocator);
     if (!packageInformation)
       throw new UsageError(`Couldn't find ${structUtils.prettyLocator(opts.project.configuration, locator)} in the install registry - running 'yarn install' might help`);
@@ -75,16 +62,13 @@
   }
 
   async findPackageLocator(location: PortablePath, opts: LinkOptions) {
-    if (!this.isEnabled(opts))
-      return null;
-
-    const pnpPath = getPnpPath(opts.project).cjs;
+    const pnpPath = getPnpPath(opts.project).main;
     if (!xfs.existsSync(pnpPath))
       return null;
 
-    const pnpFile = miscUtils.getFactoryWithDefault(this.pnpCache, pnpPath, () => {
-      return miscUtils.dynamicRequire(pnpPath, {cachingStrategy: miscUtils.CachingStrategy.FsTime});
-    });
+    const physicalPath = npath.fromPortablePath(pnpPath);
+    const pnpFile = miscUtils.dynamicRequire(physicalPath);
+    delete require.cache[physicalPath];
 
     const locator = pnpFile.findPackageLocator(npath.fromPortablePath(location));
     if (!locator)
@@ -96,257 +80,56 @@
   makeInstaller(opts: LinkOptions) {
     return new PnpInstaller(opts);
   }
-
-  private isEnabled(opts: MinimalLinkOptions) {
-    if (opts.project.configuration.get(`nodeLinker`) !== `pnp`)
-      return false;
-
-    if (opts.project.configuration.get(`pnpMode`) !== this.mode)
-      return false;
-
-    return true;
-  }
 }
 
-export class PnpInstaller implements Installer {
+export class PnpInstaller extends AbstractPnpInstaller {
   protected mode = `strict`;
 
-  private readonly asyncActions = new miscUtils.AsyncActions(10);
-
-  private readonly packageRegistry: PackageRegistry = new Map();
-
-  private readonly virtualTemplates: Map<LocatorHash, {
-    locator: Locator;
-    location: PortablePath;
-  }> = new Map();
-
-  private isESMLoaderRequired: boolean = false;
-
-  constructor(protected opts: LinkOptions) {
-    this.opts = opts;
-  }
-
-  private customData: {
-    store: Map<LocatorHash, CustomPackageData>;
-  } = {
-      store: new Map(),
-    };
-
-  attachCustomData(customData: any) {
-    this.customData = customData;
-  }
-
-  async installPackage(pkg: Package, fetchResult: FetchResult, api: InstallPackageExtraApi) {
-    const key1 = structUtils.stringifyIdent(pkg);
-    const key2 = pkg.reference;
-
-    const isWorkspace = !!this.opts.project.tryWorkspaceByLocator(pkg);
-    const isVirtual = structUtils.isVirtualLocator(pkg);
-
-    const hasVirtualInstances =
-      // Only packages with peer dependencies have virtual instances
-      pkg.peerDependencies.size > 0 &&
-      // Only packages with peer dependencies have virtual instances
-      !isVirtual;
-
-    const mayNeedToBeBuilt =
-      // Virtual instance templates don't need to be built, since they don't truly exist
-      !hasVirtualInstances &&
-      // Workspaces aren't built by the linkers; they are managed by the core itself
-      !isWorkspace;
-
-    const mayNeedToBeUnplugged =
-      // Virtual instance templates don't need to be unplugged, since they don't truly exist
-      !hasVirtualInstances &&
-      // We never need to unplug soft links, since we don't control them
-      pkg.linkType !== LinkType.SOFT;
-
-    let customPackageData: CustomPackageData | undefined;
-    let dependencyMeta: DependencyMeta | undefined;
-
-    if (mayNeedToBeBuilt || mayNeedToBeUnplugged) {
-      const devirtualizedLocator: Locator = isVirtual ? structUtils.devirtualizeLocator(pkg) : pkg;
-      customPackageData = this.customData.store.get(devirtualizedLocator.locatorHash);
-
-      if (typeof customPackageData === `undefined`) {
-        customPackageData = await extractCustomPackageData(fetchResult);
-        if (pkg.linkType === LinkType.HARD) {
-          this.customData.store.set(devirtualizedLocator.locatorHash, customPackageData);
-        }
-      }
-
-      if (customPackageData.manifest.type === `module`)
-        this.isESMLoaderRequired = true;
-
-      dependencyMeta = this.opts.project.getDependencyMeta(devirtualizedLocator, pkg.version);
-    }
-
-    const buildScripts = mayNeedToBeBuilt
-      ? jsInstallUtils.extractBuildScripts(pkg, customPackageData!, dependencyMeta!, {configuration: this.opts.project.configuration, report: this.opts.report})
-      : [];
-
-    const packageFs = mayNeedToBeUnplugged
-      ? await this.unplugPackageIfNeeded(pkg, customPackageData!, fetchResult, dependencyMeta!, api)
-      : fetchResult.packageFs;
-
-    if (ppath.isAbsolute(fetchResult.prefixPath))
-      throw new Error(`Assertion failed: Expected the prefix path (${fetchResult.prefixPath}) to be relative to the parent`);
-
-    const packageRawLocation = ppath.resolve(packageFs.getRealPath(), fetchResult.prefixPath);
-
-    const packageLocation = normalizeDirectoryPath(this.opts.project.cwd, packageRawLocation);
-    const packageDependencies = new Map<string, string | [string, string] | null>();
-    const packagePeers = new Set<string>();
-
-    // Only virtual packages should have effective peer dependencies, but the
-    // workspaces are a special case because the original packages are kept in
-    // the dependency tree even after being virtualized; so in their case we
-    // just ignore their declared peer dependencies.
-    if (isVirtual) {
-      for (const descriptor of pkg.peerDependencies.values()) {
-        packageDependencies.set(structUtils.stringifyIdent(descriptor), null);
-        packagePeers.add(structUtils.stringifyIdent(descriptor));
-      }
-
-      if (!isWorkspace) {
-        const devirtualized = structUtils.devirtualizeLocator(pkg);
-        this.virtualTemplates.set(devirtualized.locatorHash, {
-          location: normalizeDirectoryPath(this.opts.project.cwd, VirtualFS.resolveVirtual(packageRawLocation)),
-          locator: devirtualized,
-        });
-      }
-    }
-
-    miscUtils.getMapWithDefault(this.packageRegistry, key1).set(key2, {
-      packageLocation,
-      packageDependencies,
-      packagePeers,
-      linkType: pkg.linkType,
-      discardFromLookup: fetchResult.discardFromLookup || false,
-    });
-
-    return {
-      packageLocation: packageRawLocation,
-      buildDirective: buildScripts.length > 0 ? buildScripts : null,
-    };
-  }
-
-  async attachInternalDependencies(locator: Locator, dependencies: Array<[Descriptor, Locator]>) {
-    const packageInformation = this.getPackageInformation(locator);
-
-    for (const [descriptor, locator] of dependencies) {
-      const target = !structUtils.areIdentsEqual(descriptor, locator)
-        ? [structUtils.stringifyIdent(locator), locator.reference] as [string, string]
-        : locator.reference;
-
-      packageInformation.packageDependencies.set(structUtils.stringifyIdent(descriptor), target);
-    }
-  }
-
-  async attachExternalDependents(locator: Locator, dependentPaths: Array<PortablePath>) {
-    for (const dependentPath of dependentPaths) {
-      const packageInformation = this.getDiskInformation(dependentPath);
-
-      packageInformation.packageDependencies.set(structUtils.stringifyIdent(locator), locator.reference);
-    }
-  }
-
-
-  async finalizeInstall() {
+  private readonly unpluggedPaths: Set<string> = new Set();
+
+  async getBuildScripts(locator: Locator, manifest: Manifest | null, fetchResult: FetchResult): Promise<Array<BuildDirective>> {
+    if (manifest === null)
+      return [];
+
+    const buildScripts: Array<BuildDirective> = [];
+
+    for (const scriptName of [`preinstall`, `install`, `postinstall`])
+      if (manifest.scripts.has(scriptName))
+        buildScripts.push([BuildType.SCRIPT, scriptName]);
+
+    // Detect cases where a package has a binding.gyp but no install script
+    const bindingFilePath = ppath.join(fetchResult.prefixPath, `binding.gyp` as Filename);
+    if (!manifest.scripts.has(`install`) && fetchResult.packageFs.existsSync(bindingFilePath))
+      buildScripts.push([BuildType.SHELLCODE, `node-gyp rebuild`]);
+
+    return buildScripts;
+  }
+
+  async transformPackage(locator: Locator, manifest: Manifest | null, fetchResult: FetchResult, dependencyMeta: DependencyMeta, {hasBuildScripts}: {hasBuildScripts: boolean}) {
+    if (this.isUnplugged(locator, manifest, fetchResult, dependencyMeta, {hasBuildScripts})) {
+      return this.unplugPackage(locator, fetchResult.packageFs);
+    } else {
+      return fetchResult.packageFs;
+    }
+  }
+
+  async finalizeInstallWithPnp(pnpSettings: PnpSettings) {
     if (this.opts.project.configuration.get(`pnpMode`) !== this.mode)
-      return undefined;
-
-    const pnpPath = getPnpPath(this.opts.project);
-
-    if (xfs.existsSync(pnpPath.cjsLegacy)) {
-      this.opts.report.reportWarning(MessageName.UNNAMED, `Removing the old ${formatUtils.pretty(this.opts.project.configuration, Filename.pnpJs, formatUtils.Type.PATH)} file. You might need to manually update existing references to reference the new ${formatUtils.pretty(this.opts.project.configuration, Filename.pnpCjs, formatUtils.Type.PATH)} file. If you use Editor SDKs, you'll have to rerun ${formatUtils.pretty(this.opts.project.configuration, `yarn sdks`, formatUtils.Type.CODE)}.`);
-
-      await xfs.removePromise(pnpPath.cjsLegacy);
-    }
-
-    if (!this.isEsmEnabled())
-      await xfs.removePromise(pnpPath.esmLoader);
-
-    if (this.opts.project.configuration.get(`nodeLinker`) !== `pnp`) {
-      await xfs.removePromise(pnpPath.cjs);
-      await xfs.removePromise(this.opts.project.configuration.get(`pnpDataPath`));
-      await xfs.removePromise(pnpPath.esmLoader);
-      await xfs.removePromise(this.opts.project.configuration.get(`pnpUnpluggedFolder`));
-
-      return undefined;
-    }
-
-    for (const {locator, location} of this.virtualTemplates.values()) {
-      miscUtils.getMapWithDefault(this.packageRegistry, structUtils.stringifyIdent(locator)).set(locator.reference, {
-        packageLocation: location,
-        packageDependencies: new Map(),
-        packagePeers: new Set(),
-        linkType: LinkType.SOFT,
-        discardFromLookup: false,
-      });
-    }
-
-    this.packageRegistry.set(null, new Map([
-      [null, this.getPackageInformation(this.opts.project.topLevelWorkspace.anchoredLocator)],
-    ]));
-
-    const pnpFallbackMode = this.opts.project.configuration.get(`pnpFallbackMode`);
-
-    const dependencyTreeRoots = this.opts.project.workspaces.map(({anchoredLocator}) => ({name: structUtils.stringifyIdent(anchoredLocator), reference: anchoredLocator.reference}));
-    const enableTopLevelFallback = pnpFallbackMode !== `none`;
-    const fallbackExclusionList = [];
-    const fallbackPool = new Map();
-    const ignorePattern = miscUtils.buildIgnorePattern([`.yarn/sdks/**`, ...this.opts.project.configuration.get(`pnpIgnorePatterns`)]);
-    const packageRegistry = this.packageRegistry;
-    const shebang = this.opts.project.configuration.get(`pnpShebang`);
-
-    if (pnpFallbackMode === `dependencies-only`)
-      for (const pkg of this.opts.project.storedPackages.values())
-        if (this.opts.project.tryWorkspaceByLocator(pkg))
-          fallbackExclusionList.push({name: structUtils.stringifyIdent(pkg), reference: pkg.reference});
-
-    await this.asyncActions.wait();
-
-    await this.finalizeInstallWithPnp({
-      dependencyTreeRoots,
-      enableTopLevelFallback,
-      fallbackExclusionList,
-      fallbackPool,
-      ignorePattern,
-      packageRegistry,
-      shebang,
-    });
-
-    return {
-      customData: this.customData,
-    };
-  }
-
-  async transformPnpSettings(pnpSettings: PnpSettings) {
-    // Nothing to transform
-  }
-
-  private isEsmEnabled() {
-    if (this.opts.project.configuration.sources.has(`pnpEnableEsmLoader`))
-      return this.opts.project.configuration.get(`pnpEnableEsmLoader`);
-
-    if (this.isESMLoaderRequired)
-      return true;
-
-    for (const workspace of this.opts.project.workspaces) {
-      if (workspace.manifest.type === `module`) {
-        return true;
-      }
-    }
-
-    return false;
-  }
-
-  async finalizeInstallWithPnp(pnpSettings: PnpSettings) {
+      return;
+
     const pnpPath = getPnpPath(this.opts.project);
     const pnpDataPath = this.opts.project.configuration.get(`pnpDataPath`);
 
-    const nodeModules = await this.locateNodeModules(pnpSettings.ignorePattern);
+    await xfs.removePromise(pnpPath.other);
+
+    if (this.opts.project.configuration.get(`nodeLinker`) !== `pnp`) {
+      await xfs.removePromise(pnpPath.main);
+      await xfs.removePromise(pnpDataPath);
+
+      return;
+    }
+
+    const nodeModules = await this.locateNodeModules();
     if (nodeModules.length > 0) {
       this.opts.report.reportWarning(MessageName.DANGEROUS_NODE_MODULES, `One or more node_modules have been detected and will be removed. This operation may take some time.`);
       for (const nodeModulesPath of nodeModules) {
@@ -354,38 +137,22 @@
       }
     }
 
-    await this.transformPnpSettings(pnpSettings);
-
     if (this.opts.project.configuration.get(`pnpEnableInlining`)) {
       const loaderFile = generateInlinedScript(pnpSettings);
 
-      await xfs.changeFilePromise(pnpPath.cjs, loaderFile, {
-        automaticNewlines: true,
-        mode: 0o755,
-      });
+      await xfs.changeFilePromise(pnpPath.main, loaderFile, {automaticNewlines: true});
+      await xfs.chmodPromise(pnpPath.main, 0o755);
 
       await xfs.removePromise(pnpDataPath);
     } else {
-      const dataLocation = ppath.relative(ppath.dirname(pnpPath.cjs), pnpDataPath);
+      const dataLocation = ppath.relative(ppath.dirname(pnpPath.main), pnpDataPath);
       const {dataFile, loaderFile} = generateSplitScript({...pnpSettings, dataLocation});
 
-      await xfs.changeFilePromise(pnpPath.cjs, loaderFile, {
-        automaticNewlines: true,
-        mode: 0o755,
-      });
-
-      await xfs.changeFilePromise(pnpDataPath, dataFile, {
-        automaticNewlines: true,
-        mode: 0o644,
-      });
-    }
-
-    if (this.isEsmEnabled()) {
-      this.opts.report.reportWarning(MessageName.UNNAMED, `ESM support for PnP uses the experimental loader API and is therefore experimental`);
-      await xfs.changeFilePromise(pnpPath.esmLoader, getESMLoaderTemplate(), {
-        automaticNewlines: true,
-        mode: 0o644,
-      });
+      await xfs.changeFilePromise(pnpPath.main, loaderFile, {automaticNewlines: true});
+      await xfs.chmodPromise(pnpPath.main, 0o755);
+
+      await xfs.changeFilePromise(pnpDataPath, dataFile, {automaticNewlines: true});
+      await xfs.chmodPromise(pnpDataPath, 0o644);
     }
 
     const pnpUnpluggedFolder = this.opts.project.configuration.get(`pnpUnpluggedFolder`);
@@ -401,13 +168,12 @@
     }
   }
 
-  private async locateNodeModules(ignorePattern?: string | null) {
+  private async locateNodeModules() {
     const nodeModules: Array<PortablePath> = [];
-    const ignoreRegExp = ignorePattern ? new RegExp(ignorePattern) : null;
 
     for (const workspace of this.opts.project.workspaces) {
       const nodeModulesPath = ppath.join(workspace.cwd, `node_modules` as Filename);
-      if (ignoreRegExp && ignoreRegExp.test(ppath.relative(this.opts.project.cwd, workspace.cwd)) || !xfs.existsSync(nodeModulesPath))
+      if (!xfs.existsSync(nodeModulesPath))
         continue;
 
       const directoryListing = await xfs.readdirPromise(nodeModulesPath, {
@@ -430,119 +196,29 @@
     return nodeModules;
   }
 
-  private readonly unpluggedPaths: Set<string> = new Set();
-
-  private async unplugPackageIfNeeded(pkg: Package, customPackageData: CustomPackageData, fetchResult: FetchResult, dependencyMeta: DependencyMeta, api: InstallPackageExtraApi) {
-    if (this.shouldBeUnplugged(pkg, customPackageData, dependencyMeta)) {
-      return this.unplugPackage(pkg, fetchResult, api);
-    } else {
-      return fetchResult.packageFs;
-    }
-  }
-
-  private shouldBeUnplugged(pkg: Package, customPackageData: CustomPackageData, dependencyMeta: DependencyMeta) {
+  private async unplugPackage(locator: Locator, packageFs: FakeFS<PortablePath>) {
+    const unplugPath = pnpUtils.getUnpluggedPath(locator, {configuration: this.opts.project.configuration});
+    this.unpluggedPaths.add(unplugPath);
+
+    await xfs.mkdirPromise(unplugPath, {recursive: true});
+    await xfs.copyPromise(unplugPath, PortablePath.dot, {baseFs: packageFs, overwrite: false});
+
+    return new CwdFS(unplugPath);
+  }
+
+  private isUnplugged(ident: Ident, manifest: Manifest | null, fetchResult: FetchResult, dependencyMeta: DependencyMeta, {hasBuildScripts}: {hasBuildScripts: boolean}) {
     if (typeof dependencyMeta.unplugged !== `undefined`)
       return dependencyMeta.unplugged;
 
-    if (FORCED_UNPLUG_PACKAGES.has(pkg.identHash))
+    if (FORCED_UNPLUG_PACKAGES.has(ident.identHash))
       return true;
 
-    if (pkg.conditions != null)
+    if (manifest !== null && manifest.preferUnplugged !== null)
+      return manifest.preferUnplugged;
+
+    if (hasBuildScripts || fetchResult.packageFs.getExtractHint({relevantExtensions:FORCED_UNPLUG_FILETYPES}))
       return true;
 
-    if (customPackageData.manifest.preferUnplugged !== null)
-      return customPackageData.manifest.preferUnplugged;
-
-    if (jsInstallUtils.extractBuildScripts(pkg, customPackageData, dependencyMeta, {configuration: this.opts.project.configuration}).length > 0 || customPackageData.misc.extractHint)
-      return true;
-
     return false;
   }
-
-  private async unplugPackage(locator: Locator, fetchResult: FetchResult, api: InstallPackageExtraApi) {
-    const unplugPath = pnpUtils.getUnpluggedPath(locator, {configuration: this.opts.project.configuration});
-    if (this.opts.project.disabledLocators.has(locator.locatorHash))
-      return new AliasFS(unplugPath, {baseFs: fetchResult.packageFs, pathUtils: ppath});
-
-    this.unpluggedPaths.add(unplugPath);
-
-    api.holdFetchResult(this.asyncActions.set(locator.locatorHash, async () => {
-      const readyFile = ppath.join(unplugPath, fetchResult.prefixPath, `.ready` as Filename);
-      if (await xfs.existsPromise(readyFile))
-        return;
-
-      // Delete any build state for the locator so it can run anew, this allows users
-      // to remove `.yarn/unplugged` and have the builds run again
-      this.opts.project.storedBuildState.delete(locator.locatorHash);
-
-      await xfs.mkdirPromise(unplugPath, {recursive: true});
-      await xfs.copyPromise(unplugPath, PortablePath.dot, {baseFs: fetchResult.packageFs, overwrite: false});
-
-      await xfs.writeFilePromise(readyFile, ``);
-    }));
-
-    return new CwdFS(unplugPath);
-  }
-
-  private getPackageInformation(locator: Locator) {
-    const key1 = structUtils.stringifyIdent(locator);
-    const key2 = locator.reference;
-
-    const packageInformationStore = this.packageRegistry.get(key1);
-    if (!packageInformationStore)
-      throw new Error(`Assertion failed: The package information store should have been available (for ${structUtils.prettyIdent(this.opts.project.configuration, locator)})`);
-
-    const packageInformation = packageInformationStore.get(key2);
-    if (!packageInformation)
-      throw new Error(`Assertion failed: The package information should have been available (for ${structUtils.prettyLocator(this.opts.project.configuration, locator)})`);
-
-    return packageInformation;
-  }
-
-  private getDiskInformation(path: PortablePath) {
-    const packageStore = miscUtils.getMapWithDefault(this.packageRegistry, `@@disk`);
-    const normalizedPath = normalizeDirectoryPath(this.opts.project.cwd, path);
-
-    return miscUtils.getFactoryWithDefault(packageStore, normalizedPath, () => ({
-      packageLocation: normalizedPath,
-      packageDependencies: new Map(),
-      packagePeers: new Set<string>(),
-      linkType: LinkType.SOFT,
-      discardFromLookup: false,
-    }));
-  }
-}
-
-function normalizeDirectoryPath(root: PortablePath, folder: PortablePath) {
-  let relativeFolder = ppath.relative(root, folder);
-
-  if (!relativeFolder.match(/^\.{0,2}\//))
-    // Don't use ppath.join here, it ignores the `.`
-    relativeFolder = `./${relativeFolder}` as PortablePath;
-
-  return relativeFolder.replace(/\/?$/, `/`)  as PortablePath;
-}
-
-type UnboxPromise<T extends Promise<any>> = T extends Promise<infer U> ? U: never;
-type CustomPackageData = UnboxPromise<ReturnType<typeof extractCustomPackageData>>;
-
-async function extractCustomPackageData(fetchResult: FetchResult) {
-  const manifest = await Manifest.tryFind(fetchResult.prefixPath, {baseFs: fetchResult.packageFs}) ?? new Manifest();
-
-  const preservedScripts = new Set([`preinstall`, `install`, `postinstall`]);
-  for (const scriptName of manifest.scripts.keys())
-    if (!preservedScripts.has(scriptName))
-      manifest.scripts.delete(scriptName);
-
-  return {
-    manifest: {
-      scripts: manifest.scripts,
-      preferUnplugged: manifest.preferUnplugged,
-      type: manifest.type,
-    },
-    misc: {
-      extractHint: jsInstallUtils.getExtractHint(fetchResult),
-      hasBindingGyp: jsInstallUtils.hasBindingGyp(fetchResult),
-    },
-  };
 }