<<<<<<< HEAD
import {Linker, LinkOptions, MinimalLinkOptions, Manifest, MessageName, DependencyMeta} from '@yarnpkg/core';
import {FetchResult, Ident, Locator, Package, BuildDirective, BuildType}                from '@yarnpkg/core';
import {miscUtils, structUtils}                                                         from '@yarnpkg/core';
import {CwdFS, FakeFS, PortablePath, npath, ppath, xfs, Filename}                       from '@yarnpkg/fslib';
import {generateInlinedScript, generateSplitScript, PnpSettings}                        from '@yarnpkg/pnp';
import {UsageError}                                                                     from 'clipanion';
=======
import {miscUtils, structUtils, formatUtils, Descriptor, LocatorHash}                                        from '@yarnpkg/core';
import {FetchResult, Locator, Package}                                                                       from '@yarnpkg/core';
import {Linker, LinkOptions, MinimalLinkOptions, Manifest, MessageName, DependencyMeta, LinkType, Installer} from '@yarnpkg/core';
import {CwdFS, FakeFS, PortablePath, npath, ppath, xfs, Filename}                                            from '@yarnpkg/fslib';
import {generateInlinedScript, generateSplitScript, PackageRegistry, PnpSettings}                            from '@yarnpkg/pnp';
import {UsageError}                                                                                          from 'clipanion';
>>>>>>> ceba5e60

import {getPnpPath, javascriptUtils}                                                                         from './index';
import * as pnpUtils                                                                                         from './pnpUtils';

const FORCED_UNPLUG_PACKAGES = new Set([
  // Some packages do weird stuff and MUST be unplugged. I don't like them.
  structUtils.makeIdent(null, `nan`).identHash,
  structUtils.makeIdent(null, `node-gyp`).identHash,
  structUtils.makeIdent(null, `node-pre-gyp`).identHash,
  structUtils.makeIdent(null, `node-addon-api`).identHash,
  // Those ones contain native builds (*.node), and Node loads them through dlopen
  structUtils.makeIdent(null, `fsevents`).identHash,
]);

export class PnpLinker implements Linker {
  protected mode = `strict`;

  supportsPackage(pkg: Package, opts: MinimalLinkOptions) {
    if (pkg.linkerName !== `node` && pkg.linkerName !== `unknown`)
      return false;

    if (opts.project.configuration.get(`nodeLinker`) !== `pnp`)
      return false;

    if (opts.project.configuration.get(`pnpMode`) !== this.mode)
      return false;

    return true;
  }

  async findPackageLocation(locator: Locator, opts: LinkOptions) {
    const pnpPath = getPnpPath(opts.project).main;
    if (!xfs.existsSync(pnpPath))
      throw new UsageError(`The project in ${opts.project.cwd}/package.json doesn't seem to have been installed - running 'yarn install' might help`);

    const pnpFile = miscUtils.dynamicRequireNoCache(pnpPath);

    const packageLocator = {name: structUtils.requirableIdent(locator), reference: locator.reference};
    const packageInformation = pnpFile.getPackageInformation(packageLocator);
    if (!packageInformation)
      throw new UsageError(`Couldn't find ${structUtils.prettyLocator(opts.project.configuration, locator)} in the install registry - running 'yarn install' might help`);

    return npath.toPortablePath(packageInformation.packageLocation);
  }

  async findPackageLocator(location: PortablePath, opts: LinkOptions) {
    const pnpPath = getPnpPath(opts.project).main;
    if (!xfs.existsSync(pnpPath))
      return null;

    const physicalPath = npath.fromPortablePath(pnpPath);
    const pnpFile = miscUtils.dynamicRequire(physicalPath);
    delete require.cache[physicalPath];

    const locator = pnpFile.findPackageLocator(npath.fromPortablePath(location));
    if (!locator)
      return null;

    return structUtils.makeLocator(structUtils.parseIdent(locator.name), locator.reference);
  }

  makeInstaller(opts: LinkOptions) {
    return new PnpInstaller(opts);
  }
}

export class PnpInstaller implements Installer {
  protected mode = `strict`;

  private readonly packageRegistry: PackageRegistry = new Map();
  private readonly blacklistedPaths: Set<PortablePath> = new Set();

  constructor(protected opts: LinkOptions) {
    this.opts = opts;
  }

  getCustomDataKey() {
    return JSON.stringify({
      name: `PnpInstaller`,
      version: 1,
    });
  }

  private customData: {
    store: Map<LocatorHash, CustomPackageData>,
  } = {
    store: new Map(),
  };

  attachCustomData(customData: any) {
    this.customData = customData;
  }

  async installPackage(pkg: Package, fetchResult: FetchResult) {
    const key1 = structUtils.requirableIdent(pkg);
    const key2 = pkg.reference;

    const isWorkspace =
      !!this.opts.project.tryWorkspaceByLocator(pkg);

    const hasVirtualInstances =
      // Only packages with peer dependencies have virtual instances
      pkg.peerDependencies.size > 0 &&
      // Only packages with peer dependencies have virtual instances
      !structUtils.isVirtualLocator(pkg);

    const mayNeedToBeBuilt =
      // Virtual instance templates don't need to be built, since they don't truly exist
      !hasVirtualInstances &&
      // Workspaces aren't built by the linkers; they are managed by the core itself
      !isWorkspace;

    const mayNeedToBeUnplugged =
      // Virtual instance templates don't need to be unplugged, since they don't truly exist
      !hasVirtualInstances &&
      // We never need to unplug soft links, since we don't control them
      pkg.linkType !== LinkType.SOFT;

    let customPackageData = this.customData.store.get(pkg.locatorHash);
    if (typeof customPackageData === `undefined`) {
      customPackageData = await extractCustomPackageData(pkg, fetchResult);
      if (pkg.linkType === LinkType.HARD) {
        this.customData.store.set(pkg.locatorHash, customPackageData);
      }
    }

    const dependencyMeta = this.opts.project.getDependencyMeta(pkg, pkg.version);

    const buildScripts = mayNeedToBeBuilt
      ? javascriptUtils.extractBuildScripts(pkg, customPackageData, dependencyMeta, {configuration: this.opts.project.configuration, report: this.opts.report})
      : [];

    const packageFs = mayNeedToBeUnplugged
      ? await this.unplugPackageIfNeeded(pkg, customPackageData, fetchResult, dependencyMeta)
      : fetchResult.packageFs;

    if (ppath.isAbsolute(fetchResult.prefixPath))
      throw new Error(`Assertion failed: Expected the prefix path (${fetchResult.prefixPath}) to be relative to the parent`);

    const packageRawLocation = ppath.resolve(packageFs.getRealPath(), fetchResult.prefixPath);

    const packageLocation = normalizeDirectoryPath(this.opts.project.cwd, packageRawLocation);
    const packageDependencies = new Map<string, string | [string, string] | null>();
    const packagePeers = new Set<string>();

    // Only virtual packages should have effective peer dependencies, but the
    // workspaces are a special case because the original packages are kept in
    // the dependency tree even after being virtualized; so in their case we
    // just ignore their declared peer dependencies.
    if (structUtils.isVirtualLocator(pkg)) {
      for (const descriptor of pkg.peerDependencies.values()) {
        packageDependencies.set(structUtils.requirableIdent(descriptor), null);
        packagePeers.add(structUtils.stringifyIdent(descriptor));
      }
    }

    miscUtils.getMapWithDefault(this.packageRegistry, key1).set(key2, {
      packageLocation,
      packageDependencies,
      packagePeers,
      linkType: pkg.linkType,
      discardFromLookup: fetchResult.discardFromLookup || false,
    });

    if (hasVirtualInstances && !isWorkspace)
      this.blacklistedPaths.add(packageLocation);

    return {
      packageLocation: packageRawLocation,
      buildDirective: buildScripts.length > 0 ? buildScripts : null,
    };
  }

  async attachInternalDependencies(locator: Locator, dependencies: Array<[Descriptor, Locator]>) {
    const packageInformation = this.getPackageInformation(locator);

    for (const [descriptor, locator] of dependencies) {
      const target = !structUtils.areIdentsEqual(descriptor, locator)
        ? [structUtils.requirableIdent(locator), locator.reference] as [string, string]
        : locator.reference;

      packageInformation.packageDependencies.set(structUtils.requirableIdent(descriptor), target);
    }
  }

  async attachExternalDependents(locator: Locator, dependentPaths: Array<PortablePath>) {
    for (const dependentPath of dependentPaths) {
      const packageInformation = this.getDiskInformation(dependentPath);

      packageInformation.packageDependencies.set(structUtils.requirableIdent(locator), locator.reference);
    }
  }


  async finalizeInstall() {
    this.trimBlacklistedPackages();

    this.packageRegistry.set(null, new Map([
      [null, this.getPackageInformation(this.opts.project.topLevelWorkspace.anchoredLocator)],
    ]));

    const pnpFallbackMode = this.opts.project.configuration.get(`pnpFallbackMode`);

    const blacklistedLocations = this.blacklistedPaths;
    const dependencyTreeRoots = this.opts.project.workspaces.map(({anchoredLocator}) => ({name: structUtils.requirableIdent(anchoredLocator), reference: anchoredLocator.reference}));
    const enableTopLevelFallback = pnpFallbackMode !== `none`;
    const fallbackExclusionList = [];
    const fallbackPool = new Map();
    const ignorePattern = miscUtils.buildIgnorePattern([`.yarn/sdks/**`, ...this.opts.project.configuration.get(`pnpIgnorePatterns`)]);
    const packageRegistry = this.packageRegistry;
    const shebang = this.opts.project.configuration.get(`pnpShebang`);

    if (pnpFallbackMode === `dependencies-only`)
      for (const pkg of this.opts.project.storedPackages.values())
        if (this.opts.project.tryWorkspaceByLocator(pkg))
          fallbackExclusionList.push({name: structUtils.requirableIdent(pkg), reference: pkg.reference});

    await this.finalizeInstallWithPnp({
      blacklistedLocations,
      dependencyTreeRoots,
      enableTopLevelFallback,
      fallbackExclusionList,
      fallbackPool,
      ignorePattern,
      packageRegistry,
      shebang,
    });

    return {
      customData: this.customData,
    };
  }

  async finalizeInstallWithPnp(pnpSettings: PnpSettings) {
    if (this.opts.project.configuration.get(`pnpMode`) !== this.mode)
      return;

    const pnpPath = getPnpPath(this.opts.project);
    const pnpDataPath = this.opts.project.configuration.get(`pnpDataPath`);

    await xfs.removePromise(pnpPath.other);

    if (this.opts.project.configuration.get(`nodeLinker`) !== `pnp`) {
      await xfs.removePromise(pnpPath.main);
      await xfs.removePromise(pnpDataPath);

      return;
    }

    const nodeModules = await this.locateNodeModules();
    if (nodeModules.length > 0) {
      this.opts.report.reportWarning(MessageName.DANGEROUS_NODE_MODULES, `One or more node_modules have been detected and will be removed. This operation may take some time.`);
      for (const nodeModulesPath of nodeModules) {
        await xfs.removePromise(nodeModulesPath);
      }
    }

    if (this.opts.project.configuration.get(`pnpEnableInlining`)) {
      const loaderFile = generateInlinedScript(pnpSettings);

      await xfs.changeFilePromise(pnpPath.main, loaderFile, {automaticNewlines: true});
      await xfs.chmodPromise(pnpPath.main, 0o755);

      await xfs.removePromise(pnpDataPath);
    } else {
      const dataLocation = ppath.relative(ppath.dirname(pnpPath.main), pnpDataPath);
      const {dataFile, loaderFile} = generateSplitScript({...pnpSettings, dataLocation});

      await xfs.changeFilePromise(pnpPath.main, loaderFile, {automaticNewlines: true});
      await xfs.chmodPromise(pnpPath.main, 0o755);

      await xfs.changeFilePromise(pnpDataPath, dataFile, {automaticNewlines: true});
      await xfs.chmodPromise(pnpDataPath, 0o644);
    }

    const pnpUnpluggedFolder = this.opts.project.configuration.get(`pnpUnpluggedFolder`);
    if (this.unpluggedPaths.size === 0) {
      await xfs.removePromise(pnpUnpluggedFolder);
    } else {
      for (const entry of await xfs.readdirPromise(pnpUnpluggedFolder)) {
        const unpluggedPath = ppath.resolve(pnpUnpluggedFolder, entry);
        if (!this.unpluggedPaths.has(unpluggedPath)) {
          await xfs.removePromise(unpluggedPath);
        }
      }
    }
  }

  private async locateNodeModules() {
    const nodeModules: Array<PortablePath> = [];

    for (const workspace of this.opts.project.workspaces) {
      const nodeModulesPath = ppath.join(workspace.cwd, `node_modules` as Filename);
      if (!xfs.existsSync(nodeModulesPath))
        continue;

      const directoryListing = await xfs.readdirPromise(nodeModulesPath, {
        withFileTypes: true,
      });

      const nonCacheEntries = directoryListing.filter(entry => {
        return !entry.isDirectory() || entry.name === `.bin` || !entry.name.startsWith(`.`);
      });

      if (nonCacheEntries.length === directoryListing.length) {
        nodeModules.push(nodeModulesPath);
      } else {
        for (const entry of nonCacheEntries) {
          nodeModules.push(ppath.join(nodeModulesPath, entry.name));
        }
      }
    }

    return nodeModules;
  }

  private readonly unpluggedPaths: Set<string> = new Set();

  private async unplugPackageIfNeeded(pkg: Package, customPackageData: CustomPackageData, fetchResult: FetchResult, dependencyMeta: DependencyMeta) {
    if (this.shouldBeUnplugged(pkg, customPackageData, dependencyMeta)) {
      return this.unplugPackage(pkg, fetchResult.packageFs);
    } else {
      return fetchResult.packageFs;
    }
  }

  private shouldBeUnplugged(pkg: Package, customPackageData: CustomPackageData, dependencyMeta: DependencyMeta) {
    if (typeof dependencyMeta.unplugged !== `undefined`)
      return dependencyMeta.unplugged;

    if (FORCED_UNPLUG_PACKAGES.has(pkg.identHash))
      return true;

    if (customPackageData.manifest.preferUnplugged !== null)
      return customPackageData.manifest.preferUnplugged;

    if (javascriptUtils.extractBuildScripts(pkg, customPackageData, dependencyMeta, {configuration: this.opts.project.configuration}).length > 0 || customPackageData.misc.extractHint)
      return true;

    return false;
  }

  private async unplugPackage(locator: Locator, packageFs: FakeFS<PortablePath>) {
    const unplugPath = pnpUtils.getUnpluggedPath(locator, {configuration: this.opts.project.configuration});
    this.unpluggedPaths.add(unplugPath);

    await xfs.mkdirPromise(unplugPath, {recursive: true});
    await xfs.copyPromise(unplugPath, PortablePath.dot, {baseFs: packageFs, overwrite: false});

    return new CwdFS(unplugPath);
  }

  private getPackageInformation(locator: Locator) {
    const key1 = structUtils.requirableIdent(locator);
    const key2 = locator.reference;

    const packageInformationStore = this.packageRegistry.get(key1);
    if (!packageInformationStore)
      throw new Error(`Assertion failed: The package information store should have been available (for ${structUtils.prettyIdent(this.opts.project.configuration, locator)})`);

    const packageInformation = packageInformationStore.get(key2);
    if (!packageInformation)
      throw new Error(`Assertion failed: The package information should have been available (for ${structUtils.prettyLocator(this.opts.project.configuration, locator)})`);

    return packageInformation;
  }

  private getDiskInformation(path: PortablePath) {
    const packageStore = miscUtils.getMapWithDefault(this.packageRegistry, `@@disk`);
    const normalizedPath = normalizeDirectoryPath(this.opts.project.cwd, path);

    return miscUtils.getFactoryWithDefault(packageStore, normalizedPath, () => ({
      packageLocation: normalizedPath,
      packageDependencies: new Map(),
      packagePeers: new Set<string>(),
      linkType: LinkType.SOFT,
      discardFromLookup: false,
    }));
  }

  private trimBlacklistedPackages() {
    for (const packageStore of this.packageRegistry.values()) {
      for (const [key2, packageInformation] of packageStore) {
        if (packageInformation.packageLocation && this.blacklistedPaths.has(packageInformation.packageLocation)) {
          packageStore.delete(key2);
        }
      }
    }
  }
}

function normalizeDirectoryPath(root: PortablePath, folder: PortablePath) {
  let relativeFolder = ppath.relative(root, folder);

  if (!relativeFolder.match(/^\.{0,2}\//))
    // Don't use ppath.join here, it ignores the `.`
    relativeFolder = `./${relativeFolder}` as PortablePath;

  return relativeFolder.replace(/\/?$/, `/`)  as PortablePath;
}

type UnboxPromise<T extends Promise<any>> = T extends Promise<infer U> ? U: never;
type CustomPackageData = UnboxPromise<ReturnType<typeof extractCustomPackageData>>;

async function extractCustomPackageData(pkg: Package, fetchResult: FetchResult) {
  const manifest = await Manifest.tryFind(fetchResult.prefixPath, {baseFs: fetchResult.packageFs}) ?? new Manifest();

  return {
    manifest: {
      os: manifest.os,
      cpu: manifest.cpu,
      scripts: manifest.scripts,
      preferUnplugged: manifest.preferUnplugged,
    },
    misc: {
      extractHint: javascriptUtils.getExtractHint(fetchResult),
      hasBindingGyp: javascriptUtils.hasBindingGyp(fetchResult),
    },
  };
}<|MERGE_RESOLUTION|>--- conflicted
+++ resolved
@@ -1,18 +1,9 @@
-<<<<<<< HEAD
-import {Linker, LinkOptions, MinimalLinkOptions, Manifest, MessageName, DependencyMeta} from '@yarnpkg/core';
-import {FetchResult, Ident, Locator, Package, BuildDirective, BuildType}                from '@yarnpkg/core';
-import {miscUtils, structUtils}                                                         from '@yarnpkg/core';
-import {CwdFS, FakeFS, PortablePath, npath, ppath, xfs, Filename}                       from '@yarnpkg/fslib';
-import {generateInlinedScript, generateSplitScript, PnpSettings}                        from '@yarnpkg/pnp';
-import {UsageError}                                                                     from 'clipanion';
-=======
 import {miscUtils, structUtils, formatUtils, Descriptor, LocatorHash}                                        from '@yarnpkg/core';
 import {FetchResult, Locator, Package}                                                                       from '@yarnpkg/core';
 import {Linker, LinkOptions, MinimalLinkOptions, Manifest, MessageName, DependencyMeta, LinkType, Installer} from '@yarnpkg/core';
 import {CwdFS, FakeFS, PortablePath, npath, ppath, xfs, Filename}                                            from '@yarnpkg/fslib';
 import {generateInlinedScript, generateSplitScript, PackageRegistry, PnpSettings}                            from '@yarnpkg/pnp';
 import {UsageError}                                                                                          from 'clipanion';
->>>>>>> ceba5e60
 
 import {getPnpPath, javascriptUtils}                                                                         from './index';
 import * as pnpUtils                                                                                         from './pnpUtils';
@@ -31,9 +22,6 @@
   protected mode = `strict`;
 
   supportsPackage(pkg: Package, opts: MinimalLinkOptions) {
-    if (pkg.linkerName !== `node` && pkg.linkerName !== `unknown`)
-      return false;
-
     if (opts.project.configuration.get(`nodeLinker`) !== `pnp`)
       return false;
 
@@ -46,14 +34,15 @@
   async findPackageLocation(locator: Locator, opts: LinkOptions) {
     const pnpPath = getPnpPath(opts.project).main;
     if (!xfs.existsSync(pnpPath))
-      throw new UsageError(`The project in ${opts.project.cwd}/package.json doesn't seem to have been installed - running 'yarn install' might help`);
+      throw new UsageError(`The project in ${formatUtils.pretty(opts.project.configuration, `${opts.project.cwd}/package.json`, formatUtils.Type.PATH)} doesn't seem to have been installed - running an install there might help`);
 
     const pnpFile = miscUtils.dynamicRequireNoCache(pnpPath);
 
     const packageLocator = {name: structUtils.requirableIdent(locator), reference: locator.reference};
     const packageInformation = pnpFile.getPackageInformation(packageLocator);
+
     if (!packageInformation)
-      throw new UsageError(`Couldn't find ${structUtils.prettyLocator(opts.project.configuration, locator)} in the install registry - running 'yarn install' might help`);
+      throw new UsageError(`Couldn't find ${structUtils.prettyLocator(opts.project.configuration, locator)} in the currently installed PnP map - running an install might help`);
 
     return npath.toPortablePath(packageInformation.packageLocation);
   }
@@ -262,7 +251,7 @@
       return;
     }
 
-    const nodeModules = await this.locateNodeModules();
+    const nodeModules = await this.locateNodeModules(pnpSettings.ignorePattern);
     if (nodeModules.length > 0) {
       this.opts.report.reportWarning(MessageName.DANGEROUS_NODE_MODULES, `One or more node_modules have been detected and will be removed. This operation may take some time.`);
       for (const nodeModulesPath of nodeModules) {
@@ -301,12 +290,13 @@
     }
   }
 
-  private async locateNodeModules() {
+  private async locateNodeModules(ignorePattern?: string | null) {
     const nodeModules: Array<PortablePath> = [];
+    const ignoreRegExp = ignorePattern ? new RegExp(ignorePattern) : null;
 
     for (const workspace of this.opts.project.workspaces) {
       const nodeModulesPath = ppath.join(workspace.cwd, `node_modules` as Filename);
-      if (!xfs.existsSync(nodeModulesPath))
+      if (ignoreRegExp && ignoreRegExp.test(ppath.relative(this.opts.project.cwd, workspace.cwd)) || !xfs.existsSync(nodeModulesPath))
         continue;
 
       const directoryListing = await xfs.readdirPromise(nodeModulesPath, {
