const cp = require(`child_process`);
const crypto = require(`crypto`);
const fs = require(`fs`);
const https = require(`https`);
const path = require(`path`);
const semver = require(`semver`);

const TS_REPO = `/tmp/ts-repo`;
const TS_REPO_SPAWN = {cwd: TS_REPO};

const TMP_DIR = `/tmp/ts-builds`;

const IGNORED_VERSIONS = new Set([
  `3.3.3333`,
  `3.7.0-beta`,
  `3.9.0-beta`,
  `4.0.0-beta`,
  `4.3.0-beta`,
  `4.4.0-beta`,
<<<<<<< HEAD
=======
  // Broken publish - missing files
  `4.9.0-beta`,
>>>>>>> dab3d8f5
]);

const SLICES = [
  {
    from: `5d50de3`,
    to: `426f5a7`,
    onto: `e39bdc3`,
    range: `>=3.2 <3.5`,
  },
  {
    from: `5d50de3`,
    to: `426f5a7`,
    onto: `cf7b2d4`,
    range: `>=3.5 <=3.6`,
  },
  {
    from: `5d50de3`,
    to: `426f5a7`,
    onto: `cda54b8`,
    range: `>3.6 <3.7`,
  },
  {
    from: `5d50de3`,
    to: `2f85932`,
    onto: `e39bdc3`,
    range: `>=3.7 <3.9`,
  },
  {
    from: `5d50de3`,
    to: `3af06df`,
    onto: `551f0dd`,
    range: `>=3.9 <4.0`,
  },
  {
    from: `6dbdd2f`,
    to: `6dbdd2f`,
    onto: `56865f7`,
    range: `>=4.0 <4.1`,
  },
  {
    from: `746d79b`,
    to: `746d79b`,
    onto: `69972a3`,
    range: `>=4.1 <4.2`,
  },
  // https://github.com/merceyz/TypeScript/tree/merceyz/pnp-4.2
  {
    from: `8e0e8703b9c95013aec7819e4593d099cdf7763a`,
    to: `178a67b4663d80b0fcbea542e7255b4499b51708`,
    onto: `bfc55b5762443c37ecdef08a3b5a4e057b4d1e85`,
    range: `>=4.2 <4.3`,
  },
  // https://github.com/merceyz/TypeScript/tree/merceyz/pnp-4.3
  {
    from: `530aad19e4ac19d35cb6b200168c91ce86cb0050`,
    to: `ffa54c5a104e7940b5c23666ddffbf44878f9d9f`,
    onto: `28e3e6ff2f49f1dbf06d31809ec73dbe42f1aa63`,
    range: `>=4.3 <4.4`,
  },
  // https://github.com/merceyz/TypeScript/tree/merceyz/pnp-4.4
  {
    from: `793bfe32745bf6797924354b0fd5be62cf01950c`,
    to: `20ffca2f3c48591c971e6606a55b7b1820d8a64f`,
    onto: `a10409ccaa3604790dc45f52ef0402eb49015dcf`,
    range: `>=4.4 <4.5`,
  },
  // https://github.com/merceyz/TypeScript/tree/merceyz/pnp-4.5
  {
    from: `79fe5d206f89e5f1585807bdcd7feeb567a69646`,
    to: `fff89a12766fa485e35b1c65d8631d109c4e2c0e`,
    onto: `7893f689fedcfe28a499d119d34844840bce9160`,
    range: `>=4.5.2 <4.6`,
  },
  // https://github.com/merceyz/TypeScript/tree/merceyz/pnp-4.6
  {
    from: `fbec717ef33fc2db5791f2a1d5f9a315e293a50a`,
    to: `fbec717ef33fc2db5791f2a1d5f9a315e293a50a`,
    onto: `83efc9f0d646bf86a3469e00c5ef5e4f7ab7cb95`,
    range: `>=4.6.1-rc <4.7`,
  },
  // https://github.com/merceyz/TypeScript/tree/merceyz/pnp-4.7
  {
    from: `cd8d000510ed2d2910e0ebaa903a51adda546a0a`,
    to: `cd8d000510ed2d2910e0ebaa903a51adda546a0a`,
    onto: `6e62273fa1e7469b89b589667c2c233789c62176`,
    range: `>=4.7.0-beta <4.8`,
  },
<<<<<<< HEAD
  // https://github.com/merceyz/TypeScript/tree/merceyz/pnp-4.8
=======
  // https://github.com/merceyz/TypeScript/tree/merceyz/pnp-4.8.0-beta
>>>>>>> dab3d8f5
  {
    from: `3287098f4785fd652112beadf3b33a960fcd19aa`,
    to: `3287098f4785fd652112beadf3b33a960fcd19aa`,
    onto: `9a09c37878a45b06994485fdb510eb4d24587dcb`,
<<<<<<< HEAD
    range: `>=4.8.0-beta`,
=======
    range: `>=4.8.0-beta <4.8.1-rc`,
  },
  // https://github.com/merceyz/TypeScript/tree/merceyz/pnp-4.8-stable
  {
    from: `623a7ac5aa49250155d39e604b09b4d015468a9c`,
    to: `30840e0c2ad8e115c518f87379b7cb55fdf77f03`,
    onto: `60b5167a2a7015759d048cdd4655d1f66a8416a2`,
    range: `>=4.8.1-rc <4.8.4`,
  },
  // https://github.com/merceyz/TypeScript/tree/merceyz/pnp-4.8
  {
    from: `d3747e92c3cd2d1f98739382c14226a725df38fd`,
    to: `5b9a74243e47db6113e857eabe5d26589fa0b64f`,
    onto: `a614119c1921ca61d549a7eee65c0b8c69c28752`,
    range: `>=4.8.4 <4.9.1-beta`,
  },
  // https://github.com/merceyz/TypeScript/tree/merceyz/pnp-4.9-beta
  {
    from: `69c84aacfcea603c4d74721366cdcbbebd1c1681`,
    to: `18b67922d3dcc5215541a38bf6417972270bf60f`,
    onto: `549b5429d4837344e8c99657109bb6538fd2dbb5`,
    range: `>=4.9.1-beta <4.9.2-rc`,
  },
  // https://github.com/merceyz/TypeScript/tree/merceyz/pnp-4.9-rc
  {
    from: `5613f8d8e30dfa9fb3da15e2b8432ed7e2347a12`,
    to: `d3a8a86ce4774d607c5a4a225cc5b59b1f96f42f`,
    onto: `107f832b80df2dc97748021cb00af2b6813db75b`,
    range: `>=4.9.2-rc <4.9.4`,
  },
  // https://github.com/merceyz/TypeScript/tree/merceyz/pnp-4.9
  {
    from: `a0859a75a408ec95222a3f0175ba0644d60396f1`,
    to: `936e68ba96e004bd32e438d64ac720c3bfe5576b`,
    onto: `e2868216f637e875a74c675845625eb15dcfe9a2`,
    range: `>=4.9.4 <5.0.0-beta`,
  },
  // https://github.com/merceyz/TypeScript/tree/merceyz/pnp-5.0-beta
  {
    from: `65bff6fadce4736bb9a77213ba8016f1ac7d25e5`,
    to: `6225be2771938c6a1fce825eabe66292e4ace489`,
    onto: `dcad07ffd29854e2b93a86da0ba197f6eec21698`,
    range: `>=5.0.0-beta <5.0.1-rc`,
  },
  // https://github.com/merceyz/TypeScript/tree/merceyz/pnp-5.0
  {
    from: `2c85874875fdf1f1182733b99afe47604915bfec`,
    to: `9a2c1c80b05a5fbd5bc6d2bfcbaa617793a236ab`,
    onto: `89515ce7e31d0bfaef776ac25929a78015cceb82`,
    range: `>=5.0.1-rc <5.1.0-beta`,
  },
  // https://github.com/merceyz/TypeScript/tree/merceyz/pnp-5.1-beta
  {
    from: `a6ef895fb06014c416cce2f80969912ec5ea47d5`,
    to: `a6ef895fb06014c416cce2f80969912ec5ea47d5`,
    onto: `1c5cc6152322cd5b131b6e617e0947bcb068fc4a`,
    range: `>=5.1.0-beta <5.1.1-rc`,
  },
  // https://github.com/merceyz/TypeScript/tree/merceyz/pnp-5.1
  {
    from: `20514ce182c598568e4a9c7ed60a4ce84740cecd`,
    to: `20514ce182c598568e4a9c7ed60a4ce84740cecd`,
    onto: `5c47c6ab567cace50ab5f331a7381b9f0edb56ca`,
    range: `>=5.1.1-rc <5.2.0-beta`,
  },
  // https://github.com/merceyz/TypeScript/tree/merceyz/pnp-5.2-beta
  {
    from: `8781702c1b45bd2d5d437c0a138dd62b57b9b284`,
    to: `8781702c1b45bd2d5d437c0a138dd62b57b9b284`,
    onto: `d6e7eb6cf08a1cc8fb6d9888f74b0e694cc2a7b0`,
    range: `>=5.2.0-beta <5.2.1-rc`,
  },
  // https://github.com/merceyz/TypeScript/tree/merceyz/pnp-5.2
  {
    from: `8c288a316928c9c161215fdf91ef015caa610d5b`,
    to: `8c288a316928c9c161215fdf91ef015caa610d5b`,
    onto: `6074b9d12b70757fe68ab2b4da059ea363c4df04`,
    range: `>=5.2.1-rc <5.3.0-beta`,
  },
  // https://github.com/merceyz/TypeScript/tree/merceyz/pnp-5.3-beta
  {
    from: `2b564c684dc5338c59c31f4658b737912ad46336`,
    to: `2b564c684dc5338c59c31f4658b737912ad46336`,
    onto: `c5de6b57b7f09a6d17eb4a5dab91ecf8f5b25f29`,
    range: `>=5.3.0-beta <5.3.1-rc`,
  },
  // https://github.com/merceyz/TypeScript/tree/merceyz/pnp-5.3
  {
    from: `9fb5c1cac14376fe615dfd48ddbe4e97c2e6ac90`,
    to: `9fb5c1cac14376fe615dfd48ddbe4e97c2e6ac90`,
    onto: `88f80c75e1a4ab6aaec605aa4ec6281b87871ff0`,
    range: `>=5.3.1-rc`,
>>>>>>> dab3d8f5
  },
];

async function fetch(url) {
  return new Promise((resolve, reject) => {
    const req = https.get(url, res => {
      if (!(res.statusCode >= 200 && res.statusCode < 300))
        throw new Error(`Failed to fetch ${url}`);

      const chunks = [];

      res.on(`error`, err => {
        reject(err);
      });

      res.on(`data`, chunk => {
        chunks.push(chunk);
      });

      res.on(`end`, () => {
        resolve(Buffer.concat(chunks));
      });
    });

    req.on(`error`, err => {
      reject(err);
    });
  });
}

async function execFile(binary, args, {checkExitCode = true, ...opts} = {}) {
  console.log(`${binary} ${args.join(` `)}`);

  return new Promise((resolve, reject) => {
    const child = cp.spawn(binary, args, {
      ...opts,
      env: {
        ...process.env,
        NODE_OPTIONS: undefined,
      },
    });

    const outChunks = [];
    const allChunks = [];

    child.stdout.on(`data`, chunk => {
      outChunks.push(chunk);
      allChunks.push(chunk);
    });

    child.stderr.on(`data`, chunk => {
      allChunks.push(chunk);
    });

    child.on(`error`, err => {
      err.message += `\n\n${Buffer.concat(allChunks).toString()}\n`;
      reject(err);
    });

    child.on(`close`, code => {
      if (code === 0 || !checkExitCode) {
        resolve(Buffer.concat(outChunks));
      } else {
        reject(new Error(`The process exited\n\n${Buffer.concat(allChunks).toString()}\n`));
      }
    });
  });
}

let relevantVersions;

async function fetchVersions(range) {
  if (typeof relevantVersions === `undefined`) {
    const data = await fetch(`https://registry.yarnpkg.com/typescript`);
    const allVersions = Object.keys(JSON.parse(data.toString()).versions);

    relevantVersions = [];

    for (const version of allVersions) {
      if (IGNORED_VERSIONS.has(version))
        continue;

      const pre = semver.prerelease(version);
      if (pre && pre[0] !== `beta` && pre[0] !== `rc`)
        continue;

      relevantVersions.push(version);
    }
  }

  const versions = [];

  for (const version of relevantVersions) {
    const parsed = semver.parse(version);

    const base = `${parsed.major}.${parsed.minor}.${parsed.patch}`;
    if (!semver.satisfies(base, range))
      continue;

    versions.push(version);
  }

  return versions;
}

async function cloneRepository() {
  if (!fs.existsSync(TS_REPO)) {
    await execFile(`git`, [`clone`, `https://github.com/arcanis/typescript`, TS_REPO]);
    await execFile(`git`, [`remote`, `add`, `upstream`, `https://github.com/microsoft/typescript`], TS_REPO_SPAWN);
    await execFile(`git`, [`remote`, `add`, `upstream2`, `https://github.com/merceyz/typescript`], TS_REPO_SPAWN);
  }

  try {
    await execFile(`git`, [`cherry-pick`, `--abort`], TS_REPO_SPAWN);
  } catch {}

  await execFile(`git`, [`config`, `user.email`, `you@example.com`], TS_REPO_SPAWN);
  await execFile(`git`, [`config`, `user.name`, `Your Name`], TS_REPO_SPAWN);

  await execFile(`git`, [`fetch`, `origin`], TS_REPO_SPAWN);
  await execFile(`git`, [`fetch`, `upstream`], TS_REPO_SPAWN);
  await execFile(`git`, [`fetch`, `upstream2`], TS_REPO_SPAWN);
}

async function resetGit(hash) {
  await execFile(`git`, [`reset`, `--hard`, hash], TS_REPO_SPAWN);
  await execFile(`git`, [`clean`, `-df`], TS_REPO_SPAWN);

  if (fs.existsSync(path.join(TS_REPO, `package-lock.json`))) {
    await execFile(`npm`, [`install`], TS_REPO_SPAWN);
  } else {
    const date = await execFile(`git`, [`show`, `-s`, `--format=%ci`], TS_REPO_SPAWN);
    await execFile(`npm`, [`install`, `--before`, date.toString().trim()], TS_REPO_SPAWN);
  }
}

async function buildRepository({from, to, onto}) {
  const code = Math.floor(Math.random() * 0x100000000).toString(16).padStart(8, `0`);
  const tmpDir = path.join(TMP_DIR, `${code}`);

  await resetGit(onto);

  if (to) {
    let isAncestor;
    try {
      await execFile(`git`, [`merge-base`, `--is-ancestor`, onto, to], TS_REPO_SPAWN);
      isAncestor = true;
    } catch {
      isAncestor = false;
    }

    if (isAncestor) {
      await execFile(`git`, [`merge`, `--no-edit`, to], TS_REPO_SPAWN);
    } else {
      await execFile(`git`, [`cherry-pick`, `${from}^..${to}`], TS_REPO_SPAWN);
    }
  }

  await execFile(fs.existsSync(`${TS_REPO}/node_modules/.bin/hereby`) ? `./node_modules/.bin/hereby` : `./node_modules/.bin/gulp`, [`local`, `LKG`], TS_REPO_SPAWN);

  // It seems that in some circumstances the build can produce incorrect artifacts. When
  // that happens, the final binary is very small. We try to detect that.
  const stat = await fs.promises.stat(path.join(TS_REPO, `lib/typescript.js`));
  if (stat.size < 100000)
    throw new Error(`Something is wrong; typescript.js got generated with a stupid size`);

  await fs.promises.mkdir(tmpDir, {recursive: true});
  await execFile(`cp`, [`-r`, `lib`, tmpDir], TS_REPO_SPAWN);

  await execFile(`rm`, [`-rf`, `lib`], TS_REPO_SPAWN);
  await execFile(`git`, [`reset`, `--hard`], TS_REPO_SPAWN);

  return tmpDir;
}

async function run({from, to, onto, range}) {
  const hash = crypto
    .createHash(`md5`)
    .update(JSON.stringify({from, to, onto}))
    .digest(`hex`);

  const patchFile = path.join(__dirname, `patch-${hash}.diff`);
  if (fs.existsSync(patchFile)) {
    const originalContent = await fs.promises.readFile(patchFile, `utf8`);
    const updatedContent = originalContent.replace(/^semver exclusivity .*\n/gm, `semver exclusivity ${range}\n`);
    if (originalContent !== updatedContent) {
      console.log(`Updating range for ${path.basename(patchFile)}`);
      await fs.promises.writeFile(patchFile, updatedContent);
      return {patchFile, content: updatedContent};
    } else {
      console.log(`Skipping; patch ${path.basename(patchFile)} already exists`);
      return {patchFile, content: originalContent};
    }
  }

  await cloneRepository();

  const base = await buildRepository({onto});
  const patched = await buildRepository({from, to, onto});

  const buffer = await execFile(`git`, [`diff`, `--no-index`, base, patched], {checkExitCode: false});

  let patch = buffer.toString();
  patch = patch.replace(/^--- /gm, `semver exclusivity ${range}\n--- `);
  patch = patch.replace(new RegExp(`${base}/`, `g`), `/`);
  patch = patch.replace(new RegExp(`${patched}/`, `g`), `/`);
  patch = patch.replace(new RegExp(`${patched}/`, `g`), `/`);

  await fs.promises.writeFile(patchFile, patch);

  return {patchFile, content: patch};
}

async function validate(version, patch) {
  const tmpDir = path.join(TMP_DIR, `v${version}`);
  const tarball = path.join(tmpDir, `package.tgz`);

  await fs.promises.mkdir(tmpDir, {recursive: true});

  if (!fs.existsSync(tarball)) {
    const data = await fetch(`https://registry.yarnpkg.com/typescript/-/typescript-${version}.tgz`);
    await fs.promises.writeFile(tarball, data);
  }

  if (!fs.existsSync(path.join(tmpDir, `package`)))
    await execFile(`tar`, [`xvf`, tarball], {cwd: tmpDir});

  const patchContent = patch.content.replace(/^semver exclusivity .*\n/gm, ``);
  await fs.promises.writeFile(path.join(tmpDir, `patch.diff`), patchContent);

  await execFile(`git`, [`apply`, `--check`, `../patch.diff`], {cwd: path.join(tmpDir, `package`)});
}

async function main() {
  const patches = [];
  let isFirst = true;

  for (const slice of SLICES) {
    if (!isFirst)
      console.log();

    isFirst = false;

    console.log(`## Slice: ${JSON.stringify(slice)}`);
    console.log();

    const patch = await run(slice);
    const versions = await fetchVersions(slice.range);

    for (const version of versions) {
      console.log(`Validating ${version}...`);
      await validate(version, patch);
    }

    patches.push(patch);
  }

  const aggregatePatchFile = path.join(TMP_DIR, `patch.diff`);
  await fs.promises.writeFile(aggregatePatchFile, patches.map(patch => patch.content).join(``));

  const jsPatchFile = path.join(__dirname, `../../sources/patches/typescript.patch.ts`);
  await execFile(`node`, [path.join(__dirname, `../createPatch.js`), aggregatePatchFile, jsPatchFile]);

  // Remove old patches
  const patchFilesSet = new Set(patches.map(patch => patch.patchFile));
  for await (const {name: patchName} of await fs.promises.opendir(__dirname)) {
    if (patchName.endsWith(`.diff`) && !patchFilesSet.has(path.join(__dirname, patchName))) {
      console.log(`Cleanup; file ${patchName} not in use`);
      await fs.promises.unlink(path.join(__dirname, patchName));
    }
  }
}

main().catch(err => {
  console.error(err.stack);
  process.exitCode = 1;
});<|MERGE_RESOLUTION|>--- conflicted
+++ resolved
@@ -17,11 +17,8 @@
   `4.0.0-beta`,
   `4.3.0-beta`,
   `4.4.0-beta`,
-<<<<<<< HEAD
-=======
   // Broken publish - missing files
   `4.9.0-beta`,
->>>>>>> dab3d8f5
 ]);
 
 const SLICES = [
@@ -109,18 +106,11 @@
     onto: `6e62273fa1e7469b89b589667c2c233789c62176`,
     range: `>=4.7.0-beta <4.8`,
   },
-<<<<<<< HEAD
-  // https://github.com/merceyz/TypeScript/tree/merceyz/pnp-4.8
-=======
   // https://github.com/merceyz/TypeScript/tree/merceyz/pnp-4.8.0-beta
->>>>>>> dab3d8f5
   {
     from: `3287098f4785fd652112beadf3b33a960fcd19aa`,
     to: `3287098f4785fd652112beadf3b33a960fcd19aa`,
     onto: `9a09c37878a45b06994485fdb510eb4d24587dcb`,
-<<<<<<< HEAD
-    range: `>=4.8.0-beta`,
-=======
     range: `>=4.8.0-beta <4.8.1-rc`,
   },
   // https://github.com/merceyz/TypeScript/tree/merceyz/pnp-4.8-stable
@@ -213,7 +203,6 @@
     to: `9fb5c1cac14376fe615dfd48ddbe4e97c2e6ac90`,
     onto: `88f80c75e1a4ab6aaec605aa4ec6281b87871ff0`,
     range: `>=5.3.1-rc`,
->>>>>>> dab3d8f5
   },
 ];
 
